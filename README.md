--- conflicted
+++ resolved
@@ -69,15 +69,7 @@
 
 ## Easy Installation
 
-<<<<<<< HEAD
 ### Install with composer
-=======
-```sh
-git clone https://github.com/dompdf/dompdf.git .
-git submodule init
-git submodule update
-```
->>>>>>> 62527657
 
 To install with [Composer](https://getcomposer.org/), simply require the latest version of this package.
 
@@ -103,7 +95,6 @@
  * Or download a nightly (the latest, unreleased code) from
    http://eclecticgeek.com/dompdf
 
-<<<<<<< HEAD
 Require dompdf, libraries, and helper functions in your PHP:
 
 ```php
@@ -135,29 +126,10 @@
 ```
 
 ## Quick Start
-=======
-
-Quick Start
-===========
-
-**For Composer installations**
-
-Somewhere early in your project's loading require the Composer autoloader
-(see http://getcomposer.org/doc/00-intro.md) and disable the dompdf
-autoloader. Add the following lines before requiring `dompdf_config.inc.php`.
-
-```php
-require '/path/to/composer/vendor/autoload.php';
-define('DOMPDF_ENABLE_AUTOLOAD', false);
-```
-
-**For all installations**
->>>>>>> 62527657
 
 Just pass your HTML in to dompdf and stream the output:
 
 ```php
-<<<<<<< HEAD
 // reference the Dompdf namespace
 use Dompdf\Dompdf;
 
@@ -193,28 +165,4 @@
 
 [![Donate button](https://www.paypal.com/en_US/i/btn/btn_donate_SM.gif)](http://goo.gl/DSvWf)
 
-*If you find this project useful, please consider making a donation. Any funds donated will be used to help further development on this project.)*
-=======
-require_once '/path/to/dompdf/dompdf_config.inc.php';
-
-$dompdf = new DOMPDF();
-$dompdf->load_html_file($file);
-$dompdf->render();
-$dompdf->stream("sample.pdf");
-```
-
-
-Limitations (Known Issues)
-==========================
- * not particularly tolerant to poorly-formed HTML input. To avoid any
-   unexpected rendering issues you should either enable the built-in HTML5
-   parser (via the `DOMPDF_ENABLE_HTML5PARSER` configuration constant) or run
-   your HTML through a HTML validator/cleaner (such as Tidy).
- * large files or large tables can take a while to render
- * CSS float is not supported (but is in the works, enable it through the
-   `DOMPDF_ENABLE_CSS_FLOAT` configuration constant).
- 
-If you find this project useful, please consider making a donation.
-(Any funds donated will be used to help further development on this project.)	
-[![Donate button](https://www.paypal.com/en_US/i/btn/btn_donate_SM.gif)](http://goo.gl/DSvWf)
->>>>>>> 62527657
+*If you find this project useful, please consider making a donation. Any funds donated will be used to help further development on this project.)*