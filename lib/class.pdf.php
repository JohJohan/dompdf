<?php
/**
 * A PHP class to provide the basic functionality to create a pdf document without
 * any requirement for additional modules.
 *
 * Extended by Orion Richardson to support Unicode / UTF-8 characters using
 * TCPDF and others as a guide.
 *
 * @author  Wayne Munro <pdf@ros.co.nz>
 * @author  Orion Richardson <orionr@yahoo.com>
 * @author  Helmut Tischer <htischer@weihenstephan.org>
 * @author  Ryan H. Masten <ryan.masten@gmail.com>
 * @author  Brian Sweeney <eclecticgeek@gmail.com>
 * @author  Fabien Ménager <fabien.menager@gmail.com>
 * @license Public Domain http://creativecommons.org/licenses/publicdomain/
 * @package Cpdf
 */
class Cpdf {

  /**
   * @var integer The current number of pdf objects in the document
   */
  public $numObj = 0;

  /**
   * @var array This array contains all of the pdf objects, ready for final assembly
   */
  public $objects = array();

  /**
   * @var integer The objectId (number within the objects array) of the document catalog
   */
  public $catalogId;

  /**
   * @var array Array carrying information about the fonts that the system currently knows about
   * Used to ensure that a font is not loaded twice, among other things
   */
  public $fonts = array();

  /**
   * @var string The default font metrics file to use if no other font has been loaded.
   * The path to the directory containing the font metrics should be included
   */
  public $defaultFont = './fonts/Helvetica.afm';

  /**
   * @string A record of the current font
   */
  public $currentFont = '';

  /**
   * @var string The current base font
   */
  public $currentBaseFont = '';

  /**
   * @var integer The number of the current font within the font array
   */
  public $currentFontNum = 0;

  /**
   * @var integer
   */
  public $currentNode;

  /**
   * @var integer Object number of the current page
   */
  public $currentPage;

  /**
   * @var integer Object number of the currently active contents block
   */
  public $currentContents;

  /**
   * @var integer Number of fonts within the system
   */
  public $numFonts = 0;

  /**
   * @var integer Number of graphic state resources used
   */
  private $numStates = 0;

  /**
   * @var array Current color for fill operations, defaults to inactive value,
   * all three components should be between 0 and 1 inclusive when active
   */
  public $currentColor = null;

  /**
   * @var array Current Color for stroke operations (lines etc.)
   */
  public $currentStrokeColor = null;

  /**
   * @var string Current style that lines are drawn in
   */
  public $currentLineStyle = '';

  /**
   * @var array Current line transparency (partial graphics state)
   */
  public $currentLineTransparency = array("mode" => "Normal", "opacity" => 1.0);

  /**
   * array Current fill transparency (partial graphics state)
   */
  public $currentFillTransparency = array("mode" => "Normal", "opacity" => 1.0);

  /**
   * @var array An array which is used to save the state of the document, mainly the Colors and styles
   * it is used to temporarily change to another state, the change back to what it was before
   */
  public $stateStack = array();

  /**
   * @var integer Number of elements within the state stack
   */
  public $nStateStack = 0;

  /**
   * @var integer Number of page objects within the document
   */
  public $numPages = 0;

  /**
   * @var array Object Id storage stack
   */
  public $stack = array();

  /**
   * @var integer Number of elements within the object Id storage stack
   */
  public $nStack = 0;

  /**
   * an array which contains information about the objects which are not firmly attached to pages
   * these have been added with the addObject function
   */
  public $looseObjects = array();

  /**
   * array contains infomation about how the loose objects are to be added to the document
   */
  public $addLooseObjects = array();

  /**
   * @var integer The objectId of the information object for the document
   * this contains authorship, title etc.
   */
  public $infoObject = 0;

  /**
   * @var integer Number of images being tracked within the document
   */
  public $numImages = 0;

  /**
   * @var array An array containing options about the document
   * it defaults to turning on the compression of the objects
   */
  public $options = array('compression' => true);

  /**
   * @var integer The objectId of the first page of the document
   */
  public $firstPageId;

  /**
   * @var float Used to track the last used value of the inter-word spacing, this is so that it is known
   * when the spacing is changed.
   */
  public $wordSpaceAdjust = 0;

  /**
   * @var float Used to track the last used value of the inter-letter spacing, this is so that it is known
   * when the spacing is changed.
   */
  public $charSpaceAdjust = 0;

  /**
   * @var integer The object Id of the procset object
   */
  public $procsetObjectId;

  /**
   * @var array Store the information about the relationship between font families
   * this used so that the code knows which font is the bold version of another font, etc.
   * the value of this array is initialised in the constuctor function.
   */
  public $fontFamilies = array();

  /**
   * @var string Folder for php serialized formats of font metrics files.
   * If empty string, use same folder as original metrics files.
   * This can be passed in from class creator.
   * If this folder does not exist or is not writable, Cpdf will be **much** slower.
   * Because of potential trouble with php safe mode, folder cannot be created at runtime.
   */
  public $fontcache = '';

  /**
   * @var integer The version of the font metrics cache file.
   * This value must be manually incremented whenever the internal font data structure is modified.
   */
  public $fontcacheVersion = 6;

  /**
   * @var string Temporary folder.
   * If empty string, will attempty system tmp folder.
   * This can be passed in from class creator.
   * Only used for conversion of gd images to jpeg images.
   */
  public $tmp = '';

  /**
   * @var string Track if the current font is bolded or italicised
   */
  public $currentTextState = '';

  /**
   * @var string Messages are stored here during processing, these can be selected afterwards to give some useful debug information
   */
  public $messages = '';

  /**
   * @var string The ancryption array for the document encryption is stored here
   */
  public $arc4 = '';

  /**
   * @var integer The object Id of the encryption information
   */
  public $arc4_objnum = 0;

  /**
   * @var string The file identifier, used to uniquely identify a pdf document
   */
  public $fileIdentifier = '';

  /**
   * @var boolean A flag to say if a document is to be encrypted or not
   */
  public $encrypted = false;

  /**
   * @var string The encryption key for the encryption of all the document content (structure is not encrypted)
   */
  public $encryptionKey = '';

  /**
   * @var array Array which forms a stack to keep track of nested callback functions
   */
  public $callback = array();

  /**
   * @var integer The number of callback functions in the callback array
   */
  public $nCallback = 0;

  /**
   * @var array Store label->id pairs for named destinations, these will be used to replace internal links
   * done this way so that destinations can be defined after the location that links to them
   */
  public $destinations = array();

  /**
   * @var array Store the stack for the transaction commands, each item in here is a record of the values of all the
   * publiciables within the class, so that the user can rollback at will (from each 'start' command)
   * note that this includes the objects array, so these can be large.
   */
  public $checkpoint = '';

  /**
   * @var array Table of Image origin filenames and image labels which were already added with o_image().
   * Allows to merge identical images
   */
  public $imagelist = array();

  /**
   * @var boolean Whether the text passed in should be treated as Unicode or just local character set.
   */
  public $isUnicode = false;

  /**
   * @var string the JavaScript code of the document
   */
  public $javascript = '';

  /**
   * @var boolean whether the compression is possible
   */
  protected $compressionReady = false;

  /**
   * @var array Current page size
   */
  protected $currentPageSize = array("width" => 0, "height" => 0);

  /**
   * @var array All the chars that will be required in the font subsets
   */
  protected $stringSubsets = array();

  /**
   * @var string The target internal encoding
   */
  static protected $targetEncoding = 'iso-8859-1';

  /**
   * @var array The list of the core fonts
   */
  static protected $coreFonts = array(
    'courier', 'courier-bold', 'courier-oblique', 'courier-boldoblique',
    'helvetica', 'helvetica-bold', 'helvetica-oblique', 'helvetica-boldoblique',
    'times-roman', 'times-bold', 'times-italic', 'times-bolditalic',
    'symbol', 'zapfdingbats'
  );

  /**
   * Class constructor
   * This will start a new document
   *
   * @param array   $pageSize  Array of 4 numbers, defining the bottom left and upper right corner of the page. first two are normally zero.
   * @param boolean $isUnicode Whether text will be treated as Unicode or not.
   * @param string  $fontcache The font cache folder
   * @param string  $tmp       The temporary folder
   */
  function __construct($pageSize = array(0, 0, 612, 792), $isUnicode = false, $fontcache = '', $tmp = '') {
    $this->isUnicode = $isUnicode;
    $this->fontcache = $fontcache;
    $this->tmp = $tmp;
    $this->newDocument($pageSize);

    $this->compressionReady = function_exists('gzcompress');
    
    if ( in_array('Windows-1252', mb_list_encodings()) ) {
      self::$targetEncoding = 'Windows-1252';
    }

    // also initialize the font families that are known about already
    $this->setFontFamily('init');
    //  $this->fileIdentifier = md5('xxxxxxxx'.time());
  }

  /**
   * Document object methods (internal use only)
   *
   * There is about one object method for each type of object in the pdf document
   * Each function has the same call list ($id,$action,$options).
   * $id = the object ID of the object, or what it is to be if it is being created
   * $action = a string specifying the action to be performed, though ALL must support:
   *           'new' - create the object with the id $id
   *           'out' - produce the output for the pdf object
   * $options = optional, a string or array containing the various parameters for the object
   *
   * These, in conjunction with the output function are the ONLY way for output to be produced
   * within the pdf 'file'.
   */

  /**
   * Destination object, used to specify the location for the user to jump to, presently on opening
   */
  protected function o_destination($id, $action, $options = '') {
    if ($action !== 'new') {
      $o = &$this->objects[$id];
    }

    switch ($action) {
    case 'new':
      $this->objects[$id] = array('t' => 'destination', 'info' => array());
      $tmp = '';
      switch ($options['type']) {
        case 'XYZ':
        case 'FitR':
          $tmp = ' '.$options['p3'].$tmp;
        case 'FitH':
        case 'FitV':
        case 'FitBH':
        case 'FitBV':
          $tmp = ' '.$options['p1'].' '.$options['p2'].$tmp;
        case 'Fit':
        case 'FitB':
          $tmp = $options['type'].$tmp;
          $this->objects[$id]['info']['string'] = $tmp;
          $this->objects[$id]['info']['page'] = $options['page'];
      }
      break;

    case 'out':
      $tmp = $o['info'];
      $res = "\n$id 0 obj\n".'['.$tmp['page'].' 0 R /'.$tmp['string']."]\nendobj";
      return $res;
    }
  }

  /**
   * set the viewer preferences
   */
  protected function o_viewerPreferences($id, $action, $options = '') {
    if ($action !== 'new') {
      $o = & $this->objects[$id];
    }

    switch ($action) {
    case 'new':
      $this->objects[$id] = array('t' => 'viewerPreferences', 'info' => array());
      break;

    case 'add':
      foreach ($options as $k => $v) {
        switch ($k) {
          case 'HideToolbar':
          case 'HideMenubar':
          case 'HideWindowUI':
          case 'FitWindow':
          case 'CenterWindow':
          case 'NonFullScreenPageMode':
          case 'Direction':
            $o['info'][$k] = $v;
            break;
        }
      }
      break;

    case 'out':
      $res = "\n$id 0 obj\n<< ";
      foreach ($o['info'] as $k => $v) {
        $res.= "\n/$k $v";
      }
      $res.= "\n>>\n";
      return $res;
    }
  }

  /**
   * define the document catalog, the overall controller for the document
   */
  protected function o_catalog($id, $action, $options = '') {
    if ($action !== 'new') {
      $o = & $this->objects[$id];
    }

    switch ($action) {
      case 'new':
        $this->objects[$id] = array('t' => 'catalog', 'info' => array());
        $this->catalogId = $id;
        break;

      case 'outlines':
      case 'pages':
      case 'openHere':
      case 'javascript':
        $o['info'][$action] = $options;
        break;

      case 'viewerPreferences':
        if (!isset($o['info']['viewerPreferences'])) {
          $this->numObj++;
          $this->o_viewerPreferences($this->numObj, 'new');
          $o['info']['viewerPreferences'] = $this->numObj;
        }

        $vp = $o['info']['viewerPreferences'];
        $this->o_viewerPreferences($vp, 'add', $options);

        break;

      case 'out':
        $res = "\n$id 0 obj\n<< /Type /Catalog";

        foreach ($o['info'] as $k => $v) {
          switch ($k) {
            case 'outlines':
              $res.= "\n/Outlines $v 0 R";
              break;

            case 'pages':
              $res.= "\n/Pages $v 0 R";
              break;

            case 'viewerPreferences':
              $res.= "\n/ViewerPreferences $v 0 R";
              break;

            case 'openHere':
              $res.= "\n/OpenAction $v 0 R";
              break;

            case 'javascript':
              $res.= "\n/Names <</JavaScript $v 0 R>>";
              break;
          }
        }

        $res.= " >>\nendobj";
        return $res;
    }
  }

  /**
   * object which is a parent to the pages in the document
   */
  protected function o_pages($id, $action, $options = '') {
    if ($action !== 'new') {
      $o = & $this->objects[$id];
    }

    switch ($action) {
    case 'new':
      $this->objects[$id] = array('t' => 'pages', 'info' => array());
      $this->o_catalog($this->catalogId, 'pages', $id);
      break;

    case 'page':
      if (!is_array($options)) {
        // then it will just be the id of the new page
        $o['info']['pages'][] = $options;
      }
      else {
        // then it should be an array having 'id','rid','pos', where rid=the page to which this one will be placed relative
        // and pos is either 'before' or 'after', saying where this page will fit.
        if (isset($options['id']) && isset($options['rid']) && isset($options['pos'])) {
          $i = array_search($options['rid'], $o['info']['pages']);
          if (isset($o['info']['pages'][$i]) && $o['info']['pages'][$i] == $options['rid']) {

            // then there is a match
            // make a space
            switch ($options['pos']) {
              case 'before':
                $k = $i;
                break;

              case 'after':
                $k = $i+1;
                break;

              default:
                $k = -1;
                break;
            }

            if ($k >= 0) {
              for ($j = count($o['info']['pages'])-1; $j >= $k; $j--) {
                $o['info']['pages'][$j+1] = $o['info']['pages'][$j];
              }

              $o['info']['pages'][$k] = $options['id'];
            }
          }
        }
      }
      break;

    case 'procset':
      $o['info']['procset'] = $options;
      break;

    case 'mediaBox':
      $o['info']['mediaBox'] = $options;
      // which should be an array of 4 numbers
      $this->currentPageSize = array('width' => $options[2], 'height' => $options[3]);
      break;

    case 'font':
      $o['info']['fonts'][] = array('objNum' => $options['objNum'], 'fontNum' => $options['fontNum']);
      break;

    case 'extGState':
      $o['info']['extGStates'][] = array('objNum' => $options['objNum'],  'stateNum' => $options['stateNum']);
      break;

    case 'xObject':
      $o['info']['xObjects'][] = array('objNum' => $options['objNum'], 'label' => $options['label']);
      break;

    case 'out':
      if (count($o['info']['pages'])) {
        $res = "\n$id 0 obj\n<< /Type /Pages\n/Kids [";
        foreach ($o['info']['pages'] as $v) {
          $res.= "$v 0 R\n";
        }

        $res.= "]\n/Count ".count($this->objects[$id]['info']['pages']);

        if ( (isset($o['info']['fonts']) && count($o['info']['fonts'])) ||
              isset($o['info']['procset']) ||
              (isset($o['info']['extGStates']) && count($o['info']['extGStates']))) {
          $res.= "\n/Resources <<";

          if (isset($o['info']['procset'])) {
            $res.= "\n/ProcSet ".$o['info']['procset']." 0 R";
          }

          if (isset($o['info']['fonts']) && count($o['info']['fonts'])) {
            $res.= "\n/Font << ";
            foreach ($o['info']['fonts'] as $finfo) {
              $res.= "\n/F".$finfo['fontNum']." ".$finfo['objNum']." 0 R";
            }
            $res.= "\n>>";
          }

          if (isset($o['info']['xObjects']) && count($o['info']['xObjects'])) {
            $res.= "\n/XObject << ";
            foreach ($o['info']['xObjects'] as $finfo) {
              $res.= "\n/".$finfo['label']." ".$finfo['objNum']." 0 R";
            }
            $res.= "\n>>";
          }

          if ( isset($o['info']['extGStates']) && count($o['info']['extGStates'])) {
            $res.= "\n/ExtGState << ";
            foreach ($o['info']['extGStates'] as $gstate) {
              $res.= "\n/GS" . $gstate['stateNum'] . " " . $gstate['objNum'] . " 0 R";
            }
            $res.= "\n>>";
          }

          $res.= "\n>>";
          if (isset($o['info']['mediaBox'])) {
            $tmp = $o['info']['mediaBox'];
            $res.= "\n/MediaBox [".sprintf('%.3F %.3F %.3F %.3F', $tmp[0], $tmp[1], $tmp[2], $tmp[3]) .']';
          }
        }

        $res.= "\n >>\nendobj";
      }
      else {
        $res = "\n$id 0 obj\n<< /Type /Pages\n/Count 0\n>>\nendobj";
      }

      return $res;
    }
  }

  /**
   * define the outlines in the doc, empty for now
   */
  protected function o_outlines($id, $action, $options = '') {
    if ($action !== 'new') {
      $o = &$this->objects[$id];
    }

    switch ($action) {
      case 'new':
        $this->objects[$id] = array('t' => 'outlines', 'info' => array('outlines' => array()));
        $this->o_catalog($this->catalogId, 'outlines', $id);
        break;

      case 'outline':
        $o['info']['outlines'][] = $options;
        break;

      case 'out':
        if (count($o['info']['outlines'])) {
          $res = "\n$id 0 obj\n<< /Type /Outlines /Kids [";
          foreach ($o['info']['outlines'] as $v) {
            $res.= "$v 0 R ";
          }

          $res.= "] /Count ".count($o['info']['outlines']) ." >>\nendobj";
        } else {
          $res = "\n$id 0 obj\n<< /Type /Outlines /Count 0 >>\nendobj";
        }

        return $res;
    }
  }

  /**
   * an object to hold the font description
   */
  protected function o_font($id, $action, $options = '') {
    if ($action !== 'new') {
      $o = &$this->objects[$id];
    }

    switch ($action) {
    case 'new':
      $this->objects[$id] = array('t' => 'font', 'info' => array('name' => $options['name'], 'fontFileName' => $options['fontFileName'], 'SubType' => 'Type1'));
      $fontNum = $this->numFonts;
      $this->objects[$id]['info']['fontNum'] = $fontNum;

      // deal with the encoding and the differences
      if (isset($options['differences'])) {
        // then we'll need an encoding dictionary
        $this->numObj++;
        $this->o_fontEncoding($this->numObj, 'new', $options);
        $this->objects[$id]['info']['encodingDictionary'] = $this->numObj;
      }
      else if (isset($options['encoding'])) {
        // we can specify encoding here
        switch ($options['encoding']) {
          case 'WinAnsiEncoding':
          case 'MacRomanEncoding':
          case 'MacExpertEncoding':
            $this->objects[$id]['info']['encoding'] = $options['encoding'];
            break;

          case 'none':
            break;

          default:
            $this->objects[$id]['info']['encoding'] = 'WinAnsiEncoding';
            break;
        }
      }
      else {
        $this->objects[$id]['info']['encoding'] = 'WinAnsiEncoding';
      }

      if ($this->fonts[$options['fontFileName']]['isUnicode']) {
        // For Unicode fonts, we need to incorporate font data into
        // sub-sections that are linked from the primary font section.
        // Look at o_fontGIDtoCID and o_fontDescendentCID functions
        // for more informaiton.
        //
        // All of this code is adapted from the excellent changes made to
        // transform FPDF to TCPDF (http://tcpdf.sourceforge.net/)

        $toUnicodeId = ++$this->numObj;
        $this->o_contents($toUnicodeId, 'new', 'raw');
        $this->objects[$id]['info']['toUnicode'] = $toUnicodeId;

        $stream = <<<EOT
/CIDInit /ProcSet findresource begin
12 dict begin
begincmap
/CIDSystemInfo
<</Registry (Adobe)
/Ordering (UCS)
/Supplement 0
>> def
/CMapName /Adobe-Identity-UCS def
/CMapType 2 def
1 begincodespacerange
<0000> <FFFF>
endcodespacerange
1 beginbfrange
<0000> <FFFF> <0000>
endbfrange
endcmap
CMapName currentdict /CMap defineresource pop
end
end
EOT;

        $res = "<</Length " . mb_strlen($stream, '8bit') . " >>\n";
        $res .= "stream\n" . $stream . "endstream";

        $this->objects[$toUnicodeId]['c'] = $res;

        $cidFontId = ++$this->numObj;
        $this->o_fontDescendentCID($cidFontId, 'new', $options);
        $this->objects[$id]['info']['cidFont'] = $cidFontId;
      }

      // also tell the pages node about the new font
      $this->o_pages($this->currentNode, 'font', array('fontNum' => $fontNum, 'objNum' => $id));
      break;

    case 'add':
      foreach ($options as $k => $v) {
        switch ($k) {
          case 'BaseFont':
            $o['info']['name'] = $v;
            break;
          case 'FirstChar':
          case 'LastChar':
          case 'Widths':
          case 'FontDescriptor':
          case 'SubType':
            $this->addMessage('o_font '.$k." : ".$v);
            $o['info'][$k] = $v;
            break;
        }
      }

      // pass values down to descendent font
      if (isset($o['info']['cidFont'])) {
        $this->o_fontDescendentCID($o['info']['cidFont'], 'add', $options);
      }
      break;

    case 'out':
      if ($this->fonts[$this->objects[$id]['info']['fontFileName']]['isUnicode']) {
        // For Unicode fonts, we need to incorporate font data into
        // sub-sections that are linked from the primary font section.
        // Look at o_fontGIDtoCID and o_fontDescendentCID functions
        // for more informaiton.
        //
        // All of this code is adapted from the excellent changes made to
        // transform FPDF to TCPDF (http://tcpdf.sourceforge.net/)

        $res = "\n$id 0 obj\n<</Type /Font\n/Subtype /Type0\n";
        $res.= "/BaseFont /".$o['info']['name']."\n";

        // The horizontal identity mapping for 2-byte CIDs; may be used
        // with CIDFonts using any Registry, Ordering, and Supplement values.
        $res.= "/Encoding /Identity-H\n";
        $res.= "/DescendantFonts [".$o['info']['cidFont']." 0 R]\n";
        $res.= "/ToUnicode ".$o['info']['toUnicode']." 0 R\n";
        $res.= ">>\n";
        $res.= "endobj";
      } else {
        $res = "\n$id 0 obj\n<< /Type /Font\n/Subtype /".$o['info']['SubType']."\n";
        $res.= "/Name /F".$o['info']['fontNum']."\n";
        $res.= "/BaseFont /".$o['info']['name']."\n";

        if (isset($o['info']['encodingDictionary'])) {
          // then place a reference to the dictionary
          $res.= "/Encoding ".$o['info']['encodingDictionary']." 0 R\n";
        } else if (isset($o['info']['encoding'])) {
          // use the specified encoding
          $res.= "/Encoding /".$o['info']['encoding']."\n";
        }

        if (isset($o['info']['FirstChar'])) {
          $res.= "/FirstChar ".$o['info']['FirstChar']."\n";
        }

        if (isset($o['info']['LastChar'])) {
          $res.= "/LastChar ".$o['info']['LastChar']."\n";
        }

        if (isset($o['info']['Widths'])) {
          $res.= "/Widths ".$o['info']['Widths']." 0 R\n";
        }

        if (isset($o['info']['FontDescriptor'])) {
          $res.= "/FontDescriptor ".$o['info']['FontDescriptor']." 0 R\n";
        }

        $res.= ">>\n";
        $res.= "endobj";
      }

      return $res;
    }
  }

  /**
   * a font descriptor, needed for including additional fonts
   */
  protected function o_fontDescriptor($id, $action, $options = '') {
    if ($action !== 'new') {
      $o = & $this->objects[$id];
    }

    switch ($action) {
      case 'new':
        $this->objects[$id] = array('t' => 'fontDescriptor', 'info' => $options);
        break;

      case 'out':
        $res = "\n$id 0 obj\n<< /Type /FontDescriptor\n";
        foreach ($o['info'] as $label => $value) {
          switch ($label) {
          case 'Ascent':
          case 'CapHeight':
          case 'Descent':
          case 'Flags':
          case 'ItalicAngle':
          case 'StemV':
          case 'AvgWidth':
          case 'Leading':
          case 'MaxWidth':
          case 'MissingWidth':
          case 'StemH':
          case 'XHeight':
          case 'CharSet':
            if (mb_strlen($value, '8bit')) {
              $res.= "/$label $value\n";
            }

            break;
          case 'FontFile':
          case 'FontFile2':
          case 'FontFile3':
            $res.= "/$label $value 0 R\n";
            break;

          case 'FontBBox':
            $res.= "/$label [$value[0] $value[1] $value[2] $value[3]]\n";
            break;

          case 'FontName':
            $res.= "/$label /$value\n";
            break;
          }
        }

        $res.= ">>\nendobj";

        return $res;
    }
  }

  /**
   * the font encoding
   */
  protected function o_fontEncoding($id, $action, $options = '') {
    if ($action !== 'new') {
      $o = & $this->objects[$id];
    }

    switch ($action) {
    case 'new':
      // the options array should contain 'differences' and maybe 'encoding'
      $this->objects[$id] = array('t' => 'fontEncoding', 'info' => $options);
      break;

    case 'out':
      $res = "\n$id 0 obj\n<< /Type /Encoding\n";
      if (!isset($o['info']['encoding'])) {
        $o['info']['encoding'] = 'WinAnsiEncoding';
      }

      if ($o['info']['encoding'] !== 'none') {
        $res.= "/BaseEncoding /".$o['info']['encoding']."\n";
      }

      $res.= "/Differences \n[";

      $onum = -100;

      foreach ($o['info']['differences'] as $num => $label) {
        if ($num != $onum+1) {
          // we cannot make use of consecutive numbering
          $res.= "\n$num /$label";
        } else {
          $res.= " /$label";
        }

        $onum = $num;
      }

      $res.= "\n]\n>>\nendobj";
      return $res;
    }
  }

  /**
   * a descendent cid font, needed for unicode fonts
   */
  protected function o_fontDescendentCID($id, $action, $options = '') {
    if ($action !== 'new') {
      $o = & $this->objects[$id];
    }

    switch ($action) {
    case 'new':
      $this->objects[$id] = array('t' => 'fontDescendentCID', 'info' => $options);

      // we need a CID system info section
      $cidSystemInfoId = ++$this->numObj;
      $this->o_contents($cidSystemInfoId, 'new', 'raw');
      $this->objects[$id]['info']['cidSystemInfo'] = $cidSystemInfoId;
      $res = "<</Registry (Adobe)\n"; // A string identifying an issuer of character collections
      $res.= "/Ordering (UCS)\n"; // A string that uniquely names a character collection issued by a specific registry
      $res.= "/Supplement 0\n"; // The supplement number of the character collection.
      $res.= ">>";
      $this->objects[$cidSystemInfoId]['c'] = $res;

      // and a CID to GID map
      $cidToGidMapId = ++$this->numObj;
      $this->o_fontGIDtoCIDMap($cidToGidMapId, 'new', $options);
      $this->objects[$id]['info']['cidToGidMap'] = $cidToGidMapId;
      break;

    case 'add':
      foreach ($options as $k => $v) {
        switch ($k) {
        case 'BaseFont':
          $o['info']['name'] = $v;
          break;

        case 'FirstChar':
        case 'LastChar':
        case 'MissingWidth':
        case 'FontDescriptor':
        case 'SubType':
          $this->addMessage("o_fontDescendentCID $k : $v");
          $o['info'][$k] = $v;
          break;
        }
      }

      // pass values down to cid to gid map
      $this->o_fontGIDtoCIDMap($o['info']['cidToGidMap'], 'add', $options);
      break;

    case 'out':
      $res = "\n$id 0 obj\n";
      $res.= "<</Type /Font\n";
      $res.= "/Subtype /CIDFontType2\n";
      $res.= "/BaseFont /".$o['info']['name']."\n";
      $res.= "/CIDSystemInfo ".$o['info']['cidSystemInfo']." 0 R\n";
//      if (isset($o['info']['FirstChar'])) {
//        $res.= "/FirstChar ".$o['info']['FirstChar']."\n";
//      }

//      if (isset($o['info']['LastChar'])) {
//        $res.= "/LastChar ".$o['info']['LastChar']."\n";
//      }
      if (isset($o['info']['FontDescriptor'])) {
        $res.= "/FontDescriptor ".$o['info']['FontDescriptor']." 0 R\n";
      }

      if (isset($o['info']['MissingWidth'])) {
        $res.= "/DW ".$o['info']['MissingWidth']."\n";
      }

      if (isset($o['info']['fontFileName']) && isset($this->fonts[$o['info']['fontFileName']]['CIDWidths'])) {
        $cid_widths = &$this->fonts[$o['info']['fontFileName']]['CIDWidths'];
        $w = '';
        foreach ($cid_widths as $cid => $width) {
          $w .= "$cid [$width] ";
        }
        $res.= "/W [$w]\n";
      }

      $res.= "/CIDToGIDMap ".$o['info']['cidToGidMap']." 0 R\n";
      $res.= ">>\n";
      $res.= "endobj";

      return $res;
    }
  }

  /**
   * a font glyph to character map, needed for unicode fonts
   */
  protected function o_fontGIDtoCIDMap($id, $action, $options = '') {
    if ($action !== 'new') {
      $o = & $this->objects[$id];
    }

    switch ($action) {
    case 'new':
      $this->objects[$id] = array('t' => 'fontGIDtoCIDMap', 'info' => $options);
      break;

    case 'out':
      $res = "\n$id 0 obj\n";
      $fontFileName = $o['info']['fontFileName'];
      $tmp = $this->fonts[$fontFileName]['CIDtoGID'] = base64_decode($this->fonts[$fontFileName]['CIDtoGID']);

      $compressed = isset($this->fonts[$fontFileName]['CIDtoGID_Compressed']) &&
                    $this->fonts[$fontFileName]['CIDtoGID_Compressed'];

      if (!$compressed && isset($o['raw'])) {
        $res.= $tmp;
      } else {
        $res.= "<<";

        if (!$compressed && $this->compressionReady && $this->options['compression']) {
          // then implement ZLIB based compression on this content stream
          $compressed = true;
          $tmp = gzcompress($tmp, 6);
        }
        if ($compressed) {
          $res.= "\n/Filter /FlateDecode";
        }

        $res.= "\n/Length ".mb_strlen($tmp, '8bit') .">>\nstream\n$tmp\nendstream";
      }

      $res.= "\nendobj";
      return $res;
    }
  }

  /**
   * the document procset, solves some problems with printing to old PS printers
   */
  protected function o_procset($id, $action, $options = '') {
    if ($action !== 'new') {
      $o = & $this->objects[$id];
    }

    switch ($action) {
      case 'new':
        $this->objects[$id] = array('t' => 'procset', 'info' => array('PDF' => 1, 'Text' => 1));
        $this->o_pages($this->currentNode, 'procset', $id);
        $this->procsetObjectId = $id;
        break;

      case 'add':
        // this is to add new items to the procset list, despite the fact that this is considered
        // obselete, the items are required for printing to some postscript printers
        switch ($options) {
        case 'ImageB':
        case 'ImageC':
        case 'ImageI':
          $o['info'][$options] = 1;
          break;
        }
        break;

      case 'out':
        $res = "\n$id 0 obj\n[";
        foreach ($o['info'] as $label => $val) {
          $res.= "/$label ";
        }
        $res.= "]\nendobj";
        return $res;
    }
  }

  /**
   * define the document information
   */
  protected function o_info($id, $action, $options = '') {
    if ($action !== 'new') {
      $o = & $this->objects[$id];
    }

    switch ($action) {
      case 'new':
        $this->infoObject = $id;
        $date = 'D:'.@date('Ymd');
        $this->objects[$id] = array('t' => 'info', 'info' => array('Creator' => 'R and OS php pdf writer, http://www.ros.co.nz', 'CreationDate' => $date));
        break;
      case 'Title':
      case 'Author':
      case 'Subject':
      case 'Keywords':
      case 'Creator':
      case 'Producer':
      case 'CreationDate':
      case 'ModDate':
      case 'Trapped':
        $o['info'][$action] = $options;
        break;

      case 'out':
        if ($this->encrypted) {
          $this->encryptInit($id);
        }

        $res = "\n$id 0 obj\n<<\n";
        foreach ($o['info'] as $k => $v) {
          $res.= "/$k (";
          // dates must be outputted as-is, without Unicode transformations
          $raw = ($k === 'CreationDate' || $k === 'ModDate');
          $c = $v;

          if ($this->encrypted) {
            $c = $this->ARC4($c);
          }

          $res.= ($raw) ? $c : $this->filterText($c);
          $res.= ")\n";
        }

        $res.= ">>\nendobj";
        return $res;
    }
  }

  /**
   * an action object, used to link to URLS initially
   */
  protected function o_action($id, $action, $options = '') {
    if ($action !== 'new') {
      $o = & $this->objects[$id];
    }

    switch ($action) {
      case 'new':
        if (is_array($options)) {
          $this->objects[$id] = array('t' => 'action', 'info' => $options, 'type' => $options['type']);
        } else {
          // then assume a URI action
          $this->objects[$id] = array('t' => 'action', 'info' => $options, 'type' => 'URI');
        }
        break;

      case 'out':
        if ($this->encrypted) {
          $this->encryptInit($id);
        }

        $res = "\n$id 0 obj\n<< /Type /Action";
        switch ($o['type']) {
          case 'ilink':
            if (!isset($this->destinations[(string)$o['info']['label']])) break;

            // there will be an 'label' setting, this is the name of the destination
            $res.= "\n/S /GoTo\n/D ".$this->destinations[(string)$o['info']['label']]." 0 R";
            break;

          case 'URI':
            $res.= "\n/S /URI\n/URI (";
            if ($this->encrypted) {
              $res.= $this->filterText($this->ARC4($o['info']), true, false);
            } else {
              $res.= $this->filterText($o['info'], true, false);
            }

            $res.= ")";
            break;
        }

        $res.= "\n>>\nendobj";
        return $res;
    }
  }

  /**
   * an annotation object, this will add an annotation to the current page.
   * initially will support just link annotations
   */
  protected function o_annotation($id, $action, $options = '') {
    if ($action !== 'new') {
      $o = & $this->objects[$id];
    }

    switch ($action) {
      case 'new':
        // add the annotation to the current page
        $pageId = $this->currentPage;
        $this->o_page($pageId, 'annot', $id);

        // and add the action object which is going to be required
        switch ($options['type']) {
          case 'link':
            $this->objects[$id] = array('t' => 'annotation', 'info' => $options);
            $this->numObj++;
            $this->o_action($this->numObj, 'new', $options['url']);
            $this->objects[$id]['info']['actionId'] = $this->numObj;
            break;

          case 'ilink':
            // this is to a named internal link
            $label = $options['label'];
            $this->objects[$id] = array('t' => 'annotation', 'info' => $options);
            $this->numObj++;
            $this->o_action($this->numObj, 'new', array('type' => 'ilink', 'label' => $label));
            $this->objects[$id]['info']['actionId'] = $this->numObj;
            break;
        }
        break;

      case 'out':
        $res = "\n$id 0 obj\n<< /Type /Annot";
        switch ($o['info']['type']) {
          case 'link':
          case 'ilink':
            $res.= "\n/Subtype /Link";
            break;
        }
        $res.= "\n/A ".$o['info']['actionId']." 0 R";
        $res.= "\n/Border [0 0 0]";
        $res.= "\n/H /I";
        $res.= "\n/Rect [ ";

        foreach ($o['info']['rect'] as $v) {
          $res.= sprintf("%.4F ", $v);
        }

        $res.= "]";
        $res.= "\n>>\nendobj";
        return $res;
    }
  }

  /**
   * a page object, it also creates a contents object to hold its contents
   */
  protected function o_page($id, $action, $options = '') {
    if ($action !== 'new') {
      $o = & $this->objects[$id];
    }

    switch ($action) {
    case 'new':
      $this->numPages++;
      $this->objects[$id] = array('t' => 'page', 'info' => array('parent' => $this->currentNode, 'pageNum' => $this->numPages));

      if (is_array($options)) {
        // then this must be a page insertion, array should contain 'rid','pos'=[before|after]
        $options['id'] = $id;
        $this->o_pages($this->currentNode, 'page', $options);
      } else {
        $this->o_pages($this->currentNode, 'page', $id);
      }

      $this->currentPage = $id;
      //make a contents object to go with this page
      $this->numObj++;
      $this->o_contents($this->numObj, 'new', $id);
      $this->currentContents = $this->numObj;
      $this->objects[$id]['info']['contents'] = array();
      $this->objects[$id]['info']['contents'][] = $this->numObj;

      $match = ($this->numPages%2 ? 'odd' : 'even');
      foreach ($this->addLooseObjects as $oId => $target) {
        if ($target === 'all' || $match === $target) {
          $this->objects[$id]['info']['contents'][] = $oId;
        }
      }
      break;

    case 'content':
      $o['info']['contents'][] = $options;
      break;

    case 'annot':
      // add an annotation to this page
      if (!isset($o['info']['annot'])) {
        $o['info']['annot'] = array();
      }

      // $options should contain the id of the annotation dictionary
      $o['info']['annot'][] = $options;
      break;

    case 'out':
      $res = "\n$id 0 obj\n<< /Type /Page";
      $res.= "\n/Parent ".$o['info']['parent']." 0 R";

      if (isset($o['info']['annot'])) {
        $res.= "\n/Annots [";
        foreach ($o['info']['annot'] as $aId) {
          $res.= " $aId 0 R";
        }
        $res.= " ]";
      }

      $count = count($o['info']['contents']);
      if ($count == 1) {
        $res.= "\n/Contents ".$o['info']['contents'][0]." 0 R";
      } else if ($count > 1) {
        $res.= "\n/Contents [\n";

        // reverse the page contents so added objects are below normal content
        //foreach (array_reverse($o['info']['contents']) as $cId) {
        // Back to normal now that I've got transparency working --Benj
        foreach ($o['info']['contents'] as $cId) {
          $res.= "$cId 0 R\n";
        }
        $res.= "]";
      }

      $res.= "\n>>\nendobj";
      return $res;
    }
  }

  /**
   * the contents objects hold all of the content which appears on pages
   */
  protected function o_contents($id, $action, $options = '') {
    if ($action !== 'new') {
      $o = & $this->objects[$id];
    }

    switch ($action) {
    case 'new':
      $this->objects[$id] = array('t' => 'contents', 'c' => '', 'info' => array());
      if (mb_strlen($options, '8bit') && intval($options)) {
        // then this contents is the primary for a page
        $this->objects[$id]['onPage'] = $options;
      } else if ($options === 'raw') {
        // then this page contains some other type of system object
        $this->objects[$id]['raw'] = 1;
      }
      break;

    case 'add':
      // add more options to the decleration
      foreach ($options as $k => $v) {
        $o['info'][$k] = $v;
      }

    case 'out':
      $tmp = $o['c'];
      $res = "\n$id 0 obj\n";

      if (isset($this->objects[$id]['raw'])) {
        $res.= $tmp;
      } else {
        $res.= "<<";
        if ($this->compressionReady && $this->options['compression']) {
          // then implement ZLIB based compression on this content stream
          $res.= " /Filter /FlateDecode";
          $tmp = gzcompress($tmp, 6);
        }

        if ($this->encrypted) {
          $this->encryptInit($id);
          $tmp = $this->ARC4($tmp);
        }

        foreach ($o['info'] as $k => $v) {
          $res.= "\n/$k $v";
        }

        $res.= "\n/Length ".mb_strlen($tmp, '8bit') ." >>\nstream\n$tmp\nendstream";
      }

      $res.= "\nendobj";
      return $res;
    }
  }

  protected function o_embedjs($id, $action) {
    if ($action !== 'new') {
      $o = & $this->objects[$id];
    }

    switch ($action) {
    case 'new':
      $this->objects[$id] = array('t' => 'embedjs', 'info' => array(
        'Names' => '[(EmbeddedJS) '.($id+1).' 0 R]'
      ));
      break;

    case 'out':
      $res = "\n$id 0 obj\n<< ";
      foreach ($o['info'] as $k => $v) {
        $res.= "\n/$k $v";
      }
      $res.= "\n>>\nendobj";
      return $res;
    }
  }

  protected function o_javascript($id, $action, $code = '') {
    if ($action !== 'new') {
      $o = & $this->objects[$id];
    }

    switch ($action) {
    case 'new':
      $this->objects[$id] = array('t' => 'javascript', 'info' => array(
        'S' => '/JavaScript',
        'JS' => '('.$this->filterText($code).')',
      ));
      break;

    case 'out':
      $res = "\n$id 0 obj\n<< ";
      foreach ($o['info'] as $k => $v) {
        $res.= "\n/$k $v";
      }
      $res.= "\n>>\nendobj";
      return $res;
    }
  }

  /**
   * an image object, will be an XObject in the document, includes description and data
   */
  protected function o_image($id, $action, $options = '') {
    if ($action !== 'new') {
      $o = & $this->objects[$id];
    }

    switch ($action) {
    case 'new':
      // make the new object
      $this->objects[$id] = array('t' => 'image', 'data' => &$options['data'], 'info' => array());

      $info =& $this->objects[$id]['info'];

      $info['Type'] = '/XObject';
      $info['Subtype'] = '/Image';
      $info['Width'] = $options['iw'];
      $info['Height'] = $options['ih'];

      if (isset($options['masked']) && $options['masked']) {
        $info['SMask'] = ($this->numObj-1).' 0 R';
      }

      if (!isset($options['type']) || $options['type'] === 'jpg') {
        if (!isset($options['channels'])) {
          $options['channels'] = 3;
        }

        switch ($options['channels']) {
          case  1: $info['ColorSpace'] = '/DeviceGray'; break;
          case  4: $info['ColorSpace'] = '/DeviceCMYK'; break;
          default: $info['ColorSpace'] = '/DeviceRGB'; break;
        }

        if ($info['ColorSpace'] === '/DeviceCMYK') {
          $info['Decode'] = '[1 0 1 0 1 0 1 0]';
        }

        $info['Filter'] = '/DCTDecode';
        $info['BitsPerComponent'] = 8;
      } 

      else if ($options['type'] === 'png') {
        $info['Filter'] = '/FlateDecode';
        $info['DecodeParms'] = '<< /Predictor 15 /Colors '.$options['ncolor'].' /Columns '.$options['iw'].' /BitsPerComponent '.$options['bitsPerComponent'].'>>';

        if ($options['isMask']) {
          $info['ColorSpace'] = '/DeviceGray';
        }
        else {
          if (mb_strlen($options['pdata'], '8bit')) {
            $tmp = ' [ /Indexed /DeviceRGB '.(mb_strlen($options['pdata'], '8bit') /3-1) .' ';
            $this->numObj++;
            $this->o_contents($this->numObj, 'new');
            $this->objects[$this->numObj]['c'] = $options['pdata'];
            $tmp.= $this->numObj.' 0 R';
            $tmp.= ' ]';
            $info['ColorSpace'] = $tmp;

            if (isset($options['transparency'])) {
              $transparency = $options['transparency'];
              switch ($transparency['type']) {
              case 'indexed':
                $tmp = ' [ '.$transparency['data'].' '.$transparency['data'].'] ';
                $info['Mask'] = $tmp;
                break;

              case 'color-key':
                $tmp = ' [ '.
                  $transparency['r'] . ' ' . $transparency['r'] .
                  $transparency['g'] . ' ' . $transparency['g'] .
                  $transparency['b'] . ' ' . $transparency['b'] .
                  ' ] ';
                $info['Mask'] = $tmp;
                break;
              }
            }
          } else {
            if (isset($options['transparency'])) {
              $transparency = $options['transparency'];

              switch ($transparency['type']) {
              case 'indexed':
                $tmp = ' [ '.$transparency['data'].' '.$transparency['data'].'] ';
                $info['Mask'] = $tmp;
                break;

              case 'color-key':
                $tmp = ' [ '.
                  $transparency['r'] . ' ' . $transparency['r'] . ' ' .
                  $transparency['g'] . ' ' . $transparency['g'] . ' ' .
                  $transparency['b'] . ' ' . $transparency['b'] .
                  ' ] ';
                $info['Mask'] = $tmp;
                break;
              }
            }
            $info['ColorSpace'] = '/'.$options['color'];
          }
        }

        $info['BitsPerComponent'] = $options['bitsPerComponent'];
      }

      // assign it a place in the named resource dictionary as an external object, according to
      // the label passed in with it.
      $this->o_pages($this->currentNode, 'xObject', array('label' => $options['label'], 'objNum' => $id));

      // also make sure that we have the right procset object for it.
      $this->o_procset($this->procsetObjectId, 'add', 'ImageC');
      break;

    case 'out':
      $tmp = &$o['data'];
      $res = "\n$id 0 obj\n<<";

      foreach ($o['info'] as $k => $v) {
        $res.= "\n/$k $v";
      }

      if ($this->encrypted) {
        $this->encryptInit($id);
        $tmp = $this->ARC4($tmp);
      }

      $res.= "\n/Length ".mb_strlen($tmp, '8bit') .">>\nstream\n$tmp\nendstream\nendobj";

      return $res;
    }
  }

  /**
   * graphics state object
   */
  protected function o_extGState($id, $action, $options = "") {
    static $valid_params = array("LW",  "LC",  "LC",  "LJ",  "ML",
                                   "D",  "RI",  "OP",  "op",  "OPM",
                                   "Font",  "BG",  "BG2",  "UCR",
                                   "TR",  "TR2",  "HT",  "FL",
                                   "SM",  "SA",  "BM",  "SMask",
                                   "CA",  "ca",  "AIS",  "TK");

    if ($action !== "new") {
      $o = & $this->objects[$id];
    }

    switch ($action) {
    case "new":
      $this->objects[$id] = array('t' => 'extGState', 'info' => $options);

      // Tell the pages about the new resource
      $this->numStates++;
      $this->o_pages($this->currentNode, 'extGState', array("objNum" => $id, "stateNum" => $this->numStates));
      break;

    case "out":
      $res = "\n$id 0 obj\n<< /Type /ExtGState\n";

      foreach ($o["info"] as $k => $v) {
        if ( !in_array($k, $valid_params))
          continue;
        $res.= "/$k $v\n";
      }

      $res.= ">>\nendobj";
      return $res;
    }
  }

  /**
   * encryption object.
   */
  protected function o_encryption($id, $action, $options = '') {
    if ($action !== 'new') {
      $o = & $this->objects[$id];
    }

    switch ($action) {
    case 'new':
      // make the new object
      $this->objects[$id] = array('t' => 'encryption', 'info' => $options);
      $this->arc4_objnum = $id;

      // figure out the additional paramaters required
      $pad = chr(0x28) .chr(0xBF) .chr(0x4E) .chr(0x5E) .chr(0x4E) .chr(0x75) .chr(0x8A) .chr(0x41)
             .chr(0x64) .chr(0x00) .chr(0x4E) .chr(0x56) .chr(0xFF) .chr(0xFA) .chr(0x01) .chr(0x08)
             .chr(0x2E) .chr(0x2E) .chr(0x00) .chr(0xB6) .chr(0xD0) .chr(0x68) .chr(0x3E) .chr(0x80)
             .chr(0x2F) .chr(0x0C) .chr(0xA9) .chr(0xFE) .chr(0x64) .chr(0x53) .chr(0x69) .chr(0x7A);

      $len = mb_strlen($options['owner'], '8bit');

      if ($len > 32) {
        $owner = substr($options['owner'], 0, 32);
      } else if ($len < 32) {
        $owner = $options['owner'].substr($pad, 0, 32-$len);
      } else {
        $owner = $options['owner'];
      }

      $len = mb_strlen($options['user'], '8bit');
      if ($len > 32) {
        $user = substr($options['user'], 0, 32);
      } else if ($len < 32) {
        $user = $options['user'].substr($pad, 0, 32-$len);
      } else {
        $user = $options['user'];
      }

      $tmp = $this->md5_16($owner);
      $okey = substr($tmp, 0, 5);
      $this->ARC4_init($okey);
      $ovalue = $this->ARC4($user);
      $this->objects[$id]['info']['O'] = $ovalue;

      // now make the u value, phew.
      $tmp = $this->md5_16($user.$ovalue.chr($options['p']) .chr(255) .chr(255) .chr(255) .$this->fileIdentifier);

      $ukey = substr($tmp, 0, 5);
      $this->ARC4_init($ukey);
      $this->encryptionKey = $ukey;
      $this->encrypted = true;
      $uvalue = $this->ARC4($pad);
      $this->objects[$id]['info']['U'] = $uvalue;
      $this->encryptionKey = $ukey;
      // initialize the arc4 array
      break;

    case 'out':
      $res = "\n$id 0 obj\n<<";
      $res.= "\n/Filter /Standard";
      $res.= "\n/V 1";
      $res.= "\n/R 2";
      $res.= "\n/O (".$this->filterText($o['info']['O'], true, false) .')';
      $res.= "\n/U (".$this->filterText($o['info']['U'], true, false) .')';
      // and the p-value needs to be converted to account for the twos-complement approach
      $o['info']['p'] = (($o['info']['p']^255) +1) *-1;
      $res.= "\n/P ".($o['info']['p']);
      $res.= "\n>>\nendobj";
      return $res;
    }
  }

  /**
   * ARC4 functions
   * A series of function to implement ARC4 encoding in PHP
   */

  /**
   * calculate the 16 byte version of the 128 bit md5 digest of the string
   */
  function md5_16($string) {
    $tmp = md5($string);
    $out = '';
    for ($i = 0; $i <= 30; $i = $i+2) {
      $out.= chr(hexdec(substr($tmp, $i, 2)));
    }
    return $out;
  }

  /**
   * initialize the encryption for processing a particular object
   */
  function encryptInit($id) {
    $tmp = $this->encryptionKey;
    $hex = dechex($id);
    if (mb_strlen($hex, '8bit') < 6) {
      $hex = substr('000000', 0, 6-mb_strlen($hex, '8bit')) .$hex;
    }
    $tmp.= chr(hexdec(substr($hex, 4, 2))) .chr(hexdec(substr($hex, 2, 2))) .chr(hexdec(substr($hex, 0, 2))) .chr(0) .chr(0);
    $key = $this->md5_16($tmp);
    $this->ARC4_init(substr($key, 0, 10));
  }

  /**
   * initialize the ARC4 encryption
   */
  function ARC4_init($key = '') {
    $this->arc4 = '';

    // setup the control array
    if (mb_strlen($key, '8bit') == 0) {
      return;
    }

    $k = '';
    while (mb_strlen($k, '8bit') < 256) {
      $k.= $key;
    }

    $k = substr($k, 0, 256);
    for ($i = 0; $i < 256; $i++) {
      $this->arc4.= chr($i);
    }

    $j = 0;

    for ($i = 0; $i < 256; $i++) {
      $t = $this->arc4[$i];
      $j = ($j + ord($t) + ord($k[$i])) %256;
      $this->arc4[$i] = $this->arc4[$j];
      $this->arc4[$j] = $t;
    }
  }

  /**
   * ARC4 encrypt a text string
   */
  function ARC4($text) {
    $len = mb_strlen($text, '8bit');
    $a = 0;
    $b = 0;
    $c = $this->arc4;
    $out = '';
    for ($i = 0; $i < $len; $i++) {
      $a = ($a+1) %256;
      $t = $c[$a];
      $b = ($b+ord($t)) %256;
      $c[$a] = $c[$b];
      $c[$b] = $t;
      $k = ord($c[(ord($c[$a]) + ord($c[$b])) %256]);
      $out.= chr(ord($text[$i]) ^ $k);
    }
    return $out;
  }

  /**
   * functions which can be called to adjust or add to the document
   */

  /**
   * add a link in the document to an external URL
   */
  function addLink($url, $x0, $y0, $x1, $y1) {
    $this->numObj++;
    $info = array('type' => 'link', 'url' => $url, 'rect' => array($x0, $y0, $x1, $y1));
    $this->o_annotation($this->numObj, 'new', $info);
  }

  /**
   * add a link in the document to an internal destination (ie. within the document)
   */
  function addInternalLink($label, $x0, $y0, $x1, $y1) {
    $this->numObj++;
    $info = array('type' => 'ilink', 'label' => $label, 'rect' => array($x0, $y0, $x1, $y1));
    $this->o_annotation($this->numObj, 'new', $info);
  }

  /**
   * set the encryption of the document
   * can be used to turn it on and/or set the passwords which it will have.
   * also the functions that the user will have are set here, such as print, modify, add
   */
  function setEncryption($userPass = '', $ownerPass = '', $pc = array()) {
    $p = bindec("11000000");

    $options = array('print' => 4, 'modify' => 8, 'copy' => 16, 'add' => 32);

    foreach ($pc as $k => $v) {
      if ($v && isset($options[$k])) {
        $p+= $options[$k];
      } else if (isset($options[$v])) {
        $p+= $options[$v];
      }
    }

    // implement encryption on the document
    if ($this->arc4_objnum == 0) {
      // then the block does not exist already, add it.
      $this->numObj++;
      if (mb_strlen($ownerPass) == 0) {
        $ownerPass = $userPass;
      }

      $this->o_encryption($this->numObj, 'new', array('user' => $userPass, 'owner' => $ownerPass, 'p' => $p));
    }
  }

  /**
   * should be used for internal checks, not implemented as yet
   */
  function checkAllHere() {
  }

  /**
   * return the pdf stream as a string returned from the function
   */
  function output($debug = false) {
    if ($debug) {
      // turn compression off
      $this->options['compression'] = false;
    }

    if ($this->javascript) {
      $this->numObj++;

      $js_id = $this->numObj;
      $this->o_embedjs($js_id, 'new');
      $this->o_javascript(++$this->numObj, 'new', $this->javascript);

      $id = $this->catalogId;

      $this->o_catalog($id, 'javascript', $js_id);
    }

    if ($this->arc4_objnum) {
      $this->ARC4_init($this->encryptionKey);
    }

    $this->checkAllHere();

    $xref = array();
    $content = '%PDF-1.3';
    $pos = mb_strlen($content, '8bit');

    foreach ($this->objects as $k => $v) {
      $tmp = 'o_'.$v['t'];
      $cont = $this->$tmp($k, 'out');
      $content.= $cont;
      $xref[] = $pos;
      $pos+= mb_strlen($cont, '8bit');
    }

    $content.= "\nxref\n0 ".(count($xref) +1) ."\n0000000000 65535 f \n";

    foreach ($xref as $p) {
      $content.= str_pad($p, 10, "0", STR_PAD_LEFT) . " 00000 n \n";
    }

    $content.= "trailer\n<<\n/Size ".(count($xref) +1) ."\n/Root 1 0 R\n/Info $this->infoObject 0 R\n";

    // if encryption has been applied to this document then add the marker for this dictionary
    if ($this->arc4_objnum > 0) {
      $content.= "/Encrypt $this->arc4_objnum 0 R\n";
    }

    if (mb_strlen($this->fileIdentifier, '8bit')) {
      $content.= "/ID[<$this->fileIdentifier><$this->fileIdentifier>]\n";
    }

    $content.= ">>\nstartxref\n$pos\n%%EOF\n";

    return $content;
  }

  /**
   * intialize a new document
   * if this is called on an existing document results may be unpredictable, but the existing document would be lost at minimum
   * this function is called automatically by the constructor function
   */
  private function newDocument($pageSize = array(0, 0, 612, 792)) {
    $this->numObj = 0;
    $this->objects = array();

    $this->numObj++;
    $this->o_catalog($this->numObj, 'new');

    $this->numObj++;
    $this->o_outlines($this->numObj, 'new');

    $this->numObj++;
    $this->o_pages($this->numObj, 'new');

    $this->o_pages($this->numObj, 'mediaBox', $pageSize);
    $this->currentNode = 3;

    $this->numObj++;
    $this->o_procset($this->numObj, 'new');

    $this->numObj++;
    $this->o_info($this->numObj, 'new');

    $this->numObj++;
    $this->o_page($this->numObj, 'new');

    // need to store the first page id as there is no way to get it to the user during
    // startup
    $this->firstPageId = $this->currentContents;
  }

  /**
   * open the font file and return a php structure containing it.
   * first check if this one has been done before and saved in a form more suited to php
   * note that if a php serialized version does not exist it will try and make one, but will
   * require write access to the directory to do it... it is MUCH faster to have these serialized
   * files.
   */
  private function openFont($font) {
    // assume that $font contains the path and file but not the extension
    $pos = strrpos($font, '/');

    if ($pos === false) {
      $dir = './';
      $name = $font;
    } else {
      $dir = substr($font, 0, $pos+1);
      $name = substr($font, $pos+1);
    }

    $fontcache = $this->fontcache;
    if ($fontcache == '') {
      $fontcache = $dir;
    }

    //$name       filename without folder and extension of font metrics
    //$dir      folder of font metrics
    //$fontcache  folder of runtime created php serialized version of font metrics.
    //            If this is not given, the same folder as the font metrics will be used.
    //            Storing and reusing serialized versions improves speed much

    $this->addMessage("openFont: $font - $name");

    if ( !$this->isUnicode || in_array(mb_strtolower(basename($name)), self::$coreFonts) ) {
      $metrics_name = "$name.afm";
    }
    else {
      $metrics_name = "$name.ufm";
    }

    $cache_name = "$metrics_name.php";
    $this->addMessage("metrics: $metrics_name, cache: $cache_name");

    if (file_exists($fontcache . $cache_name)) {
      $this->addMessage("openFont: php file exists $fontcache$cache_name");
      $this->fonts[$font] = require($fontcache . $cache_name);

      if (!isset($this->fonts[$font]['_version_']) || $this->fonts[$font]['_version_'] != $this->fontcacheVersion) {
        // if the font file is old, then clear it out and prepare for re-creation
        $this->addMessage('openFont: clear out, make way for new version.');
        $this->fonts[$font] = null;
        unset($this->fonts[$font]);
      }
    }
    else {
      $old_cache_name = "php_$metrics_name";
      if (file_exists($fontcache . $old_cache_name)) {
        $this->addMessage("openFont: php file doesn't exist $fontcache$cache_name, creating it from the old format");
        $old_cache = file_get_contents($fontcache . $old_cache_name);
        file_put_contents($fontcache . $cache_name, '<?php return ' . $old_cache . ';');
        return $this->openFont($font);
      }
    }

    if (!isset($this->fonts[$font]) && file_exists($dir . $metrics_name)) {
      // then rebuild the php_<font>.afm file from the <font>.afm file
      $this->addMessage("openFont: build php file from $dir$metrics_name");
      $data = array();

      // 20 => 'space'
      $data['codeToName'] = array(); 

      // Since we're not going to enable Unicode for the core fonts we need to use a font-based
      // setting for Unicode support rather than a global setting.
      $data['isUnicode'] = (strtolower(substr($metrics_name, -3)) !== 'afm');

      $cidtogid = '';
      if ($data['isUnicode']) {
        $cidtogid = str_pad('', 256*256*2, "\x00");
      }

      $file = file($dir . $metrics_name);

      foreach ($file as $rowA) {
        $row = trim($rowA);
        $pos = strpos($row, ' ');

        if ($pos) {
          // then there must be some keyword
          $key = substr($row, 0, $pos);
          switch ($key) {
          case 'FontName':
          case 'FullName':
          case 'FamilyName':
          case 'PostScriptName':
          case 'Weight':
          case 'ItalicAngle':
          case 'IsFixedPitch':
          case 'CharacterSet':
          case 'UnderlinePosition':
          case 'UnderlineThickness':
          case 'Version':
          case 'EncodingScheme':
          case 'CapHeight':
          case 'XHeight':
          case 'Ascender':
          case 'Descender':
          case 'StdHW':
          case 'StdVW':
          case 'StartCharMetrics':
          case 'FontHeightOffset': // OAR - Added so we can offset the height calculation of a Windows font.  Otherwise it's too big.
            $data[$key] = trim(substr($row, $pos));
            break;

          case 'FontBBox':
            $data[$key] = explode(' ', trim(substr($row, $pos)));
            break;

          //C 39 ; WX 222 ; N quoteright ; B 53 463 157 718 ;
          case 'C': // Found in AFM files
            $bits = explode(';', trim($row));
            $dtmp = array();

            foreach ($bits as $bit) {
              $bits2 = explode(' ', trim($bit));
              if (mb_strlen($bits2[0], '8bit') == 0) continue;

              if (count($bits2) > 2) {
                $dtmp[$bits2[0]] = array();
                for ($i = 1; $i < count($bits2); $i++) {
                  $dtmp[$bits2[0]][] = $bits2[$i];
                }
              } else if (count($bits2) == 2) {
                $dtmp[$bits2[0]] = $bits2[1];
              }
            }

            $c = (int)$dtmp['C'];
            $n = $dtmp['N'];
            $width = floatval($dtmp['WX']);

            if ($c >= 0) {
              if ($c != hexdec($n)) {
                $data['codeToName'][$c] = $n;
              }
              $data['C'][$c] = $width;
            } else {
              $data['C'][$n] = $width;
            }

            if (!isset($data['MissingWidth']) && $c == -1 && $n === '.notdef') {
              $data['MissingWidth'] = $width;
            }

            break;

          // U 827 ; WX 0 ; N squaresubnosp ; G 675 ;
          case 'U': // Found in UFM files
            if (!$data['isUnicode']) break;

            $bits = explode(';', trim($row));
            $dtmp = array();

            foreach ($bits as $bit) {
              $bits2 = explode(' ', trim($bit));
              if (mb_strlen($bits2[0], '8bit') === 0) continue;

              if (count($bits2) > 2) {
                $dtmp[$bits2[0]] = array();
                for ($i = 1; $i < count($bits2); $i++) {
                  $dtmp[$bits2[0]][] = $bits2[$i];
                }
              } else if (count($bits2) == 2) {
                $dtmp[$bits2[0]] = $bits2[1];
              }
            }

            $c = (int)$dtmp['U'];
            $n = $dtmp['N'];
            $glyph = $dtmp['G'];
            $width = floatval($dtmp['WX']);

            if ($c >= 0) {
              // Set values in CID to GID map
              if ($c >= 0 && $c < 0xFFFF && $glyph) {
                $cidtogid[$c*2] = chr($glyph >> 8);
                $cidtogid[$c*2 + 1] = chr($glyph & 0xFF);
              }

              if ($c != hexdec($n)) {
                $data['codeToName'][$c] = $n;
              }
              $data['C'][$c] = $width;
            } else {
              $data['C'][$n] = $width;
            }

            if (!isset($data['MissingWidth']) && $c == -1 && $n === '.notdef') {
              $data['MissingWidth'] = $width;
            }

            break;

          case 'KPX':
            break; // don't include them as they are not used yet
            //KPX Adieresis yacute -40
            $bits = explode(' ', trim($row));
            $data['KPX'][$bits[1]][$bits[2]] = $bits[3];
            break;
          }
        }
      }

      if ($this->compressionReady && $this->options['compression']) {
        // then implement ZLIB based compression on CIDtoGID string
        $data['CIDtoGID_Compressed'] = true;
        $cidtogid = gzcompress($cidtogid, 6);
      }
      $data['CIDtoGID'] = base64_encode($cidtogid);
      $data['_version_'] = $this->fontcacheVersion;
      $this->fonts[$font] = $data;

      //Because of potential trouble with php safe mode, expect that the folder already exists.
      //If not existing, this will hit performance because of missing cached results.
      if ( is_dir(substr($fontcache, 0, -1)) && is_writable(substr($fontcache, 0, -1)) ) {
        file_put_contents($fontcache . $cache_name, '<?php return ' . var_export($data, true) . ';');
      }
      $data = null;
    }

    if (!isset($this->fonts[$font])) {
      $this->addMessage("openFont: no font file found for $font. Do you need to run load_font.php?");
    }

    //pre_r($this->messages);
  }

  /**
   * if the font is not loaded then load it and make the required object
   * else just make it the current font
   * the encoding array can contain 'encoding'=> 'none','WinAnsiEncoding','MacRomanEncoding' or 'MacExpertEncoding'
   * note that encoding='none' will need to be used for symbolic fonts
   * and 'differences' => an array of mappings between numbers 0->255 and character names.
   *
   */
  function selectFont($fontName, $encoding = '', $set = true) {
    $ext = substr($fontName, -4);
    if ($ext === '.afm' || $ext === '.ufm') {
      $fontName = substr($fontName, 0, mb_strlen($fontName)-4);
    }

    if (!isset($this->fonts[$fontName])) {
      $this->addMessage("selectFont: selecting - $fontName - $encoding, $set");

      // load the file
      $this->openFont($fontName);

      if (isset($this->fonts[$fontName])) {
        $this->numObj++;
        $this->numFonts++;

        $font = &$this->fonts[$fontName];

        //$this->numFonts = md5($fontName);
        $pos = strrpos($fontName, '/');
        //      $dir = substr($fontName,0,$pos+1);
        $name = substr($fontName, $pos+1);
        $options = array('name' => $name, 'fontFileName' => $fontName);

        if (is_array($encoding)) {
          // then encoding and differences might be set
          if (isset($encoding['encoding'])) {
            $options['encoding'] = $encoding['encoding'];
          }

          if (isset($encoding['differences'])) {
            $options['differences'] = $encoding['differences'];
          }
        } else if (mb_strlen($encoding, '8bit')) {
          // then perhaps only the encoding has been set
          $options['encoding'] = $encoding;
        }

        $fontObj = $this->numObj;
        $this->o_font($this->numObj, 'new', $options);
        $font['fontNum'] = $this->numFonts;

        // if this is a '.afm' font, and there is a '.pfa' file to go with it ( as there
        // should be for all non-basic fonts), then load it into an object and put the
        // references into the font object
        $basefile = $fontName;

        $fbtype = '';
        if (file_exists("$basefile.pfb")) {
          $fbtype = 'pfb';
        } 
        else if (file_exists("$basefile.ttf")) {
          $fbtype = 'ttf';
        }

        $fbfile = "$basefile.$fbtype";

        //      $pfbfile = substr($fontName,0,strlen($fontName)-4).'.pfb';
        //      $ttffile = substr($fontName,0,strlen($fontName)-4).'.ttf';
        $this->addMessage('selectFont: checking for - '.$fbfile);

        // OAR - I don't understand this old check
        // if (substr($fontName, -4) ===  '.afm' &&  strlen($fbtype)) {
        if ($fbtype) {
          $adobeFontName = isset($font['PostScriptName']) ? $font['PostScriptName'] : $font['FontName'];
          //        $fontObj = $this->numObj;
          $this->addMessage("selectFont: adding font file - $fbfile - $adobeFontName");

          // find the array of font widths, and put that into an object.
          $firstChar = -1;
          $lastChar = 0;
          $widths = array();
          $cid_widths = array();

          foreach ($font['C'] as $num => $d) {
            if (intval($num) > 0 || $num == '0') {
              if (!$font['isUnicode']) {
                // With Unicode, widths array isn't used
                if ($lastChar>0 && $num>$lastChar+1) {
                  for ($i = $lastChar+1; $i<$num; $i++) {
                    $widths[] = 0;
                  }
                }
              }

              $widths[] = $d;

              if ($font['isUnicode']) {
                $cid_widths[$num] = $d;
              }

              if ($firstChar == -1) {
                $firstChar = $num;
              }

              $lastChar = $num;
            }
          }

          // also need to adjust the widths for the differences array
          if (isset($options['differences'])) {
            foreach ($options['differences'] as $charNum => $charName) {
              if ($charNum > $lastChar) {
                if (!$font['isUnicode']) {
                  // With Unicode, widths array isn't used
                  for ($i = $lastChar + 1; $i <= $charNum; $i++) {
                    $widths[] = 0;
                  }
                }

                $lastChar = $charNum;
              }

              if (isset($font['C'][$charName])) {
                $widths[$charNum-$firstChar] = $font['C'][$charName];
                if ($font['isUnicode']) {
                  $cid_widths[$charName] = $font['C'][$charName];
                }
              }
            }
          }

          if ($font['isUnicode']) {
            $font['CIDWidths'] = $cid_widths;
          }

          $this->addMessage('selectFont: FirstChar = '.$firstChar);
          $this->addMessage('selectFont: LastChar = '.$lastChar);

          $widthid = -1;

          if (!$font['isUnicode']) {
            // With Unicode, widths array isn't used

            $this->numObj++;
            $this->o_contents($this->numObj, 'new', 'raw');
            $this->objects[$this->numObj]['c'].= '['.implode(' ', $widths).']';
            $widthid = $this->numObj;
          }

          $missing_width = 500;
          $stemV = 70;

          if (isset($font['MissingWidth'])) {
            $missing_width = $font['MissingWidth'];
          }
          if (isset($font['StdVW'])) {
            $stemV = $font['StdVW'];
          } else if (isset($font['Weight']) && preg_match('!(bold|black)!i', $font['Weight'])) {
            $stemV = 120;
          }

          // load the pfb file, and put that into an object too.
          // note that pdf supports only binary format type 1 font files, though there is a
          // simple utility to convert them from pfa to pfb.
          if (!$this->isUnicode || $fbtype !== 'ttf' || empty($this->stringSubsets)) {
            $data = file_get_contents($fbfile);
          }
          else {
            $this->stringSubsets[$fontName][] = 32; // Force space if not in yet

            $subset = $this->stringSubsets[$fontName];
            sort($subset);

            // Load font
            $font_obj = Font::load($fbfile);
            $font_obj->parse();

            // Define subset
            $font_obj->setSubset($subset);
            $font_obj->reduce();

            // Write new font
            $tmp_name = "$fbfile.tmp.".uniqid();
            $font_obj->open($tmp_name, Font_Binary_Stream::modeWrite);
            $font_obj->encode(array("OS/2"));
            $font_obj->close();

            // Parse the new font to get cid2gid and widths
            $font_obj = Font::load($tmp_name);

            // Find Unicode char map table
            $subtable = null;
            foreach ($font_obj->getData("cmap", "subtables") as $_subtable) {
              if ($_subtable["platformID"] == 0 || $_subtable["platformID"] == 3 && $_subtable["platformSpecificID"] == 1) {
                $subtable = $_subtable;
                break;
              }
            }

            if ($subtable) {
              $glyphIndexArray = $subtable["glyphIndexArray"];
              $hmtx = $font_obj->getData("hmtx");

              unset($glyphIndexArray[0xFFFF]);

              $cidtogid = str_pad('', max(array_keys($glyphIndexArray))*2+1, "\x00");
              $font['CIDWidths'] = array();
              foreach ($glyphIndexArray as $cid => $gid) {
                if ($cid >= 0 && $cid < 0xFFFF && $gid) {
                  $cidtogid[$cid*2] = chr($gid >> 8);
                  $cidtogid[$cid*2 + 1] = chr($gid & 0xFF);
                }

                $width = $font_obj->normalizeFUnit(isset($hmtx[$gid]) ? $hmtx[$gid][0] : $hmtx[0][0]);
                $font['CIDWidths'][$cid] = $width;
              }

              $font['CIDtoGID'] = base64_encode(gzcompress($cidtogid));
              $font['CIDtoGID_Compressed'] = true;

              $data = file_get_contents($tmp_name);
            }
            else {
              $data = file_get_contents($fbfile);
            }

            $font_obj->close();
            unlink($tmp_name);
          }

          // create the font descriptor
          $this->numObj++;
          $fontDescriptorId = $this->numObj;

          $this->numObj++;
          $pfbid = $this->numObj;

          // determine flags (more than a little flakey, hopefully will not matter much)
          $flags = 0;

          if ($font['ItalicAngle'] != 0) {
            $flags+= pow(2, 6);
          }

          if ($font['IsFixedPitch'] === 'true') {
            $flags+= 1;
          }

          $flags+= pow(2, 5); // assume non-sybolic
          $list = array(
            'Ascent' => 'Ascender',
            'CapHeight' => 'CapHeight',
            'MissingWidth' => 'MissingWidth',
            'Descent' => 'Descender',
            'FontBBox' => 'FontBBox',
            'ItalicAngle' => 'ItalicAngle'
          );
          $fdopt = array(
            'Flags' => $flags,
            'FontName' => $adobeFontName,
            'StemV' => $stemV
          );

          foreach ($list as $k => $v) {
            if (isset($font[$v])) {
              $fdopt[$k] = $font[$v];
            }
          }

          if ($fbtype === 'pfb') {
            $fdopt['FontFile'] = $pfbid;
          } else if ($fbtype === 'ttf') {
            $fdopt['FontFile2'] = $pfbid;
          }

          $this->o_fontDescriptor($fontDescriptorId, 'new', $fdopt);

          // embed the font program
          $this->o_contents($this->numObj, 'new');
          $this->objects[$pfbid]['c'].= $data;

          // determine the cruicial lengths within this file
          if ($fbtype === 'pfb') {
            $l1 = strpos($data, 'eexec') +6;
            $l2 = strpos($data, '00000000') -$l1;
            $l3 = mb_strlen($data, '8bit') -$l2-$l1;
            $this->o_contents($this->numObj, 'add', array('Length1' => $l1, 'Length2' => $l2, 'Length3' => $l3));
          } else if ($fbtype == 'ttf') {
            $l1 = mb_strlen($data, '8bit');
            $this->o_contents($this->numObj, 'add', array('Length1' => $l1));
          }

          // tell the font object about all this new stuff
          $tmp = array(
            'BaseFont' => $adobeFontName,
            'MissingWidth' => $missing_width,
            'Widths' => $widthid,
            'FirstChar' => $firstChar,
            'LastChar' => $lastChar,
            'FontDescriptor' => $fontDescriptorId
          );

          if ($fbtype === 'ttf') {
            $tmp['SubType'] = 'TrueType';
          }

          $this->addMessage("adding extra info to font.($fontObj)");

          foreach ($tmp as $fk => $fv) {
            $this->addMessage("$fk : $fv");
          }

          $this->o_font($fontObj, 'add', $tmp);
        } else {
          $this->addMessage('selectFont: pfb or ttf file not found, ok if this is one of the 14 standard fonts');
        }

        // also set the differences here, note that this means that these will take effect only the
        //first time that a font is selected, else they are ignored
        if (isset($options['differences'])) {
          $font['differences'] = $options['differences'];
        }
      }
    }

    if ($set && isset($this->fonts[$fontName])) {
      // so if for some reason the font was not set in the last one then it will not be selected
      $this->currentBaseFont = $fontName;

      // the next lines mean that if a new font is selected, then the current text state will be
      // applied to it as well.
      $this->currentFont = $this->currentBaseFont;
      $this->currentFontNum = $this->fonts[$this->currentFont]['fontNum'];

      //$this->setCurrentFont();
    }

    return $this->currentFontNum;
    //return $this->numObj;
  }

  /**
   * sets up the current font, based on the font families, and the current text state
   * note that this system is quite flexible, a bold-italic font can be completely different to a
   * italic-bold font, and even bold-bold will have to be defined within the family to have meaning
   * This function is to be called whenever the currentTextState is changed, it will update
   * the currentFont setting to whatever the appropriatte family one is.
   * If the user calls selectFont themselves then that will reset the currentBaseFont, and the currentFont
   * This function will change the currentFont to whatever it should be, but will not change the
   * currentBaseFont.
   */
  private function setCurrentFont() {
    //   if (strlen($this->currentBaseFont) == 0){
    //     // then assume an initial font
    //     $this->selectFont($this->defaultFont);
    //   }
    //   $cf = substr($this->currentBaseFont,strrpos($this->currentBaseFont,'/')+1);
    //   if (strlen($this->currentTextState)
    //     && isset($this->fontFamilies[$cf])
    //       && isset($this->fontFamilies[$cf][$this->currentTextState])){
    //     // then we are in some state or another
    //     // and this font has a family, and the current setting exists within it
    //     // select the font, then return it
    //     $nf = substr($this->currentBaseFont,0,strrpos($this->currentBaseFont,'/')+1).$this->fontFamilies[$cf][$this->currentTextState];
    //     $this->selectFont($nf,'',0);
    //     $this->currentFont = $nf;
    //     $this->currentFontNum = $this->fonts[$nf]['fontNum'];
    //   } else {
    //     // the this font must not have the right family member for the current state
    //     // simply assume the base font
    $this->currentFont = $this->currentBaseFont;
    $this->currentFontNum = $this->fonts[$this->currentFont]['fontNum'];
    //  }
  }

  /**
   * function for the user to find out what the ID is of the first page that was created during
   * startup - useful if they wish to add something to it later.
   */
  function getFirstPageId() {
    return $this->firstPageId;
  }

  /**
   * add content to the currently active object
   */
  private function addContent($content) {
    $this->objects[$this->currentContents]['c'] .=  $content;
  }

  /**
   * sets the Color for fill operations
   */
  function setColor($color, $force = false) {
    $new_color = array($color[0], $color[1], $color[2], isset($color[3]) ? $color[3] : null);

<<<<<<< HEAD
    if (!$force && $this->currentColor == $new_color) {
=======
    if (!$force && $this->currentColour == $new_color) {
>>>>>>> ae38e4bb
      return;
    }

    if (isset($new_color[3])) {
      $this->currentColor = $new_color;
      $this->addContent(vsprintf("\n%.3F %.3F %.3F %.3F k", $this->currentColor));
    }

    else if (isset($new_color[2])) {
<<<<<<< HEAD
      $this->currentColor = $new_color;
      $this->addContent(vsprintf("\n%.3F %.3F %.3F rg", $this->currentColor));
=======
      $this->currentColour = $new_color;
      $this->addContent(vsprintf("\n%.3F %.3F %.3F rg", $this->currentColour));
>>>>>>> ae38e4bb
    }
  }

  /**
   * sets the Color for stroke operations
   */
  function setStrokeColor($color, $force = false) {
    $new_color = array($color[0], $color[1], $color[2], isset($color[3]) ? $color[3] : null);

<<<<<<< HEAD
    if (!$force && $this->currentStrokeColor == $new_color) return;
=======
    if (!$force && $this->currentStrokeColour == $new_color) return;
>>>>>>> ae38e4bb

    if (isset($new_color[3])) {
      $this->currentStrokeColor = $new_color;
      $this->addContent(vsprintf("\n%.3F %.3F %.3F %.3F K", $this->currentStrokeColor));
    }

    else if (isset($new_color[2])) {
<<<<<<< HEAD
      $this->currentStrokeColor = $new_color;
      $this->addContent(vsprintf("\n%.3F %.3F %.3F RG", $this->currentStrokeColor));
=======
      $this->currentStrokeColour = $new_color;
      $this->addContent(vsprintf("\n%.3F %.3F %.3F RG", $this->currentStrokeColour));
>>>>>>> ae38e4bb
    }
  }

  /**
   * Set the graphics state for compositions
   */
  function setGraphicsState($parameters) {
    // Create a new graphics state object
    // FIXME: should actually keep track of states that have already been created...
    $this->numObj++;
    $this->o_extGState($this->numObj, 'new', $parameters);
    $this->addContent("\n/GS$this->numStates gs");
  }

  /**
   * Set current blend mode & opacity for lines.
   *
   * Valid blend modes are:
   *
   * Normal, Multiply, Screen, Overlay, Darken, Lighten,
   * ColorDogde, ColorBurn, HardLight, SoftLight, Difference,
   * Exclusion
   *
   * @param string $mode the blend mode to use
   * @param float $opacity 0.0 fully transparent, 1.0 fully opaque
   */
  function setLineTransparency($mode, $opacity) {
    static $blend_modes = array("Normal", "Multiply", "Screen",
                                "Overlay", "Darken", "Lighten",
                                "ColorDogde", "ColorBurn", "HardLight",
                                "SoftLight", "Difference", "Exclusion");

    if ( !in_array($mode, $blend_modes) )
      $mode = "Normal";

    // Only create a new graphics state if required
    if ( $mode === $this->currentLineTransparency["mode"] &&
         $opacity == $this->currentLineTransparency["opacity"] )
      return;

    $this->currentLineTransparency["mode"] = $mode;
    $this->currentLineTransparency["opacity"] = $opacity;

    $options = array("BM" => "/$mode",
                     "CA" => (float)$opacity);

    $this->setGraphicsState($options);
  }

  /**
   * Set current blend mode & opacity for filled objects.
   *
   * Valid blend modes are:
   *
   * Normal, Multiply, Screen, Overlay, Darken, Lighten,
   * ColorDogde, ColorBurn, HardLight, SoftLight, Difference,
   * Exclusion
   *
   * @param string $mode the blend mode to use
   * @param float $opacity 0.0 fully transparent, 1.0 fully opaque
   */
  function setFillTransparency($mode, $opacity) {
    static $blend_modes = array("Normal", "Multiply", "Screen",
                                "Overlay", "Darken", "Lighten",
                                "ColorDogde", "ColorBurn", "HardLight",
                                "SoftLight", "Difference", "Exclusion");

    if ( !in_array($mode, $blend_modes) ) {
      $mode = "Normal";
    }

    if ( $mode === $this->currentFillTransparency["mode"] &&
         $opacity == $this->currentFillTransparency["opacity"] ) {
      return;
    }

    $this->currentFillTransparency["mode"] = $mode;
    $this->currentFillTransparency["opacity"] = $opacity;

    $options = array(
      "BM" => "/$mode",
      "ca" => (float)$opacity,
    );

    $this->setGraphicsState($options);
  }

  /**
   * draw a line from one set of coordinates to another
   */
  function line($x1, $y1, $x2, $y2, $stroke = true) {
    $this->addContent(sprintf("\n%.3F %.3F m %.3F %.3F l", $x1, $y1, $x2, $y2));

    if ($stroke) {
      $this->addContent(' S');
    }
  }

  /**
   * draw a bezier curve based on 4 control points
   */
  function curve($x0, $y0, $x1, $y1, $x2, $y2, $x3, $y3) {
    // in the current line style, draw a bezier curve from (x0,y0) to (x3,y3) using the other two points
    // as the control points for the curve.
    $this->addContent(sprintf("\n%.3F %.3F m %.3F %.3F %.3F %.3F %.3F %.3F c S", $x0, $y0, $x1, $y1, $x2, $y2, $x3, $y3));
  }

  /**
   * draw a part of an ellipse
   */
  function partEllipse($x0, $y0, $astart, $afinish, $r1, $r2 = 0, $angle = 0, $nSeg = 8) {
    $this->ellipse($x0, $y0, $r1, $r2, $angle, $nSeg, $astart, $afinish, false);
  }

  /**
   * draw a filled ellipse
   */
  function filledEllipse($x0, $y0, $r1, $r2 = 0, $angle = 0, $nSeg = 8, $astart = 0, $afinish = 360) {
    return $this->ellipse($x0, $y0, $r1, $r2, $angle, $nSeg, $astart, $afinish, true, true);
  }

  /**
   * draw an ellipse
   * note that the part and filled ellipse are just special cases of this function
   *
   * draws an ellipse in the current line style
   * centered at $x0,$y0, radii $r1,$r2
   * if $r2 is not set, then a circle is drawn
   * from $astart to $afinish, measured in degrees, running anti-clockwise from the right hand side of the ellipse.
   * nSeg is not allowed to be less than 2, as this will simply draw a line (and will even draw a
   * pretty crappy shape at 2, as we are approximating with bezier curves.
   */
  function ellipse($x0, $y0, $r1, $r2 = 0, $angle = 0, $nSeg = 8, $astart = 0, $afinish = 360, $close = true, $fill = false, $stroke = true, $incomplete = false) {
    if ($r1 == 0) {
      return;
    }

    if ($r2 == 0) {
      $r2 = $r1;
    }

    if ($nSeg < 2) {
      $nSeg = 2;
    }

    $astart = deg2rad((float)$astart);
    $afinish = deg2rad((float)$afinish);
    $totalAngle = $afinish-$astart;

    $dt = $totalAngle/$nSeg;
    $dtm = $dt/3;

    if ($angle != 0) {
      $a = -1*deg2rad((float)$angle);

      $this->addContent(sprintf("\n q %.3F %.3F %.3F %.3F %.3F %.3F cm", cos($a), -sin($a), sin($a), cos($a), $x0, $y0));

      $x0 = 0;
      $y0 = 0;
    }

    $t1 = $astart;
    $a0 = $x0 + $r1*cos($t1);
    $b0 = $y0 + $r2*sin($t1);
    $c0 = -$r1 * sin($t1);
    $d0 = $r2 * cos($t1);

    if (!$incomplete) {
      $this->addContent(sprintf("\n%.3F %.3F m ", $a0, $b0));
    }

    for ($i = 1; $i <= $nSeg; $i++) {
      // draw this bit of the total curve
      $t1 = $i * $dt + $astart;
      $a1 = $x0 + $r1 * cos($t1);
      $b1 = $y0 + $r2 * sin($t1);
      $c1 = -$r1 * sin($t1);
      $d1 = $r2 * cos($t1);

      $this->addContent(sprintf("\n%.3F %.3F %.3F %.3F %.3F %.3F c", ($a0+$c0*$dtm), ($b0+$d0*$dtm), ($a1-$c1*$dtm), ($b1-$d1*$dtm), $a1, $b1));

      $a0 = $a1;
      $b0 = $b1;
      $c0 = $c1;
      $d0 = $d1;
    }

    if (!$incomplete) {
      if ($fill) {
        $this->addContent(' f');
      }
      else if ($close) {
        $this->addContent(' s'); // small 's' signifies closing the path as well
      }
      else if ($stroke) {
        $this->addContent(' S');
      }
    }

    if ($angle != 0) {
      $this->addContent(' Q');
    }
  }

  /**
   * this sets the line drawing style.
   * width, is the thickness of the line in user units
   * cap is the type of cap to put on the line, values can be 'butt','round','square'
   *    where the diffference between 'square' and 'butt' is that 'square' projects a flat end past the
   *    end of the line.
   * join can be 'miter', 'round', 'bevel'
   * dash is an array which sets the dash pattern, is a series of length values, which are the lengths of the
   *   on and off dashes.
   *   (2) represents 2 on, 2 off, 2 on , 2 off ...
   *   (2,1) is 2 on, 1 off, 2 on, 1 off.. etc
   * phase is a modifier on the dash pattern which is used to shift the point at which the pattern starts.
   */
  function setLineStyle($width = 1, $cap = '', $join = '', $dash = '', $phase = 0) {
    // this is quite inefficient in that it sets all the parameters whenever 1 is changed, but will fix another day
    $string = '';

    if ($width > 0) {
      $string.= "$width w";
    }

    $ca = array('butt' => 0, 'round' => 1, 'square' => 2);

    if (isset($ca[$cap])) {
      $string.= " $ca[$cap] J";
    }

    $ja = array('miter' => 0, 'round' => 1, 'bevel' => 2);

    if (isset($ja[$join])) {
      $string.= " $ja[$join] j";
    }

    if (is_array($dash)) {
      $string.= ' [ ' . implode(' ', $dash) . " ] $phase d";
    }

    $this->currentLineStyle = $string;
    $this->addContent("\n$string");
  }

  /**
   * draw a polygon, the syntax for this is similar to the GD polygon command
   */
  function polygon($p, $np, $f = false) {
    $this->addContent(sprintf("\n%.3F %.3F m ", $p[0], $p[1]));

    for ($i = 2; $i < $np * 2; $i = $i + 2) {
      $this->addContent(sprintf("%.3F %.3F l ", $p[$i], $p[$i+1]));
    }

    if ($f) {
      $this->addContent(' f');
    } else {
      $this->addContent(' S');
    }
  }

  /**
   * a filled rectangle, note that it is the width and height of the rectangle which are the secondary paramaters, not
   * the coordinates of the upper-right corner
   */
  function filledRectangle($x1, $y1, $width, $height) {
    $this->addContent(sprintf("\n%.3F %.3F %.3F %.3F re f", $x1, $y1, $width, $height));
  }

  /**
   * draw a rectangle, note that it is the width and height of the rectangle which are the secondary paramaters, not
   * the coordinates of the upper-right corner
   */
  function rectangle($x1, $y1, $width, $height) {
    $this->addContent(sprintf("\n%.3F %.3F %.3F %.3F re S", $x1, $y1, $width, $height));
  }

  /**
   * save the current graphic state
   */
  function save() {
    // we must reset the Color cache or it will keep bad Colors after clipping
    $this->currentColor = null;
    $this->currentStrokeColor = null;
    $this->addContent("\nq");
  }

  /**
   * restore the last graphic state
   */
  function restore() {
    $this->addContent("\nQ");
  }

  /**
   * draw a clipping rectangle, all the elements added after this will be clipped
   */
  function clippingRectangle($x1, $y1, $width, $height) {
    $this->save();
    $this->addContent(sprintf("\n%.3F %.3F %.3F %.3F re W n", $x1, $y1, $width, $height));
  }

  /**
   * draw a clipping rounded rectangle, all the elements added after this will be clipped
   */
  function clippingRectangleRounded($x1, $y1, $w, $h, $rTL, $rTR, $rBR, $rBL) {
    $this->save();

    // start: top edge, left end
    $this->addContent(sprintf("\n%.3F %.3F m ", $x1, $y1 - $rTL + $h));

    // curve: bottom-left corner
    $this->ellipse($x1 + $rBL, $y1 + $rBL, $rBL, 0, 0, 8, 180, 270, false, false, false, true);

    // line: right edge, bottom end
    $this->addContent(sprintf("\n%.3F %.3F l ", $x1 + $w - $rBR, $y1));

    // curve: bottom-right corner
    $this->ellipse($x1 + $w - $rBR, $y1 + $rBR, $rBR, 0, 0, 8, 270, 360, false, false, false, true);

    // line: right edge, top end
    $this->addContent(sprintf("\n%.3F %.3F l ", $x1 + $w, $y1 + $h - $rTR));

    // curve: bottom-right corner
    $this->ellipse($x1 + $w - $rTR, $y1 + $h - $rTR, $rTR, 0, 0, 8, 0, 90, false, false, false, true);

    // line: bottom edge, right end
    $this->addContent(sprintf("\n%.3F %.3F l ", $x1 + $rTL, $y1 + $h));

    // curve: top-right corner
    $this->ellipse($x1 + $rTL, $y1 + $h - $rTL, $rTL, 0, 0, 8, 90, 180, false, false, false, true);

    // line: top edge, left end
    $this->addContent(sprintf("\n%.3F %.3F l ", $x1 + $rBL, $y1));

    // Close & clip
    $this->addContent(" W n");
  }

  /**
   * ends the last clipping shape
   */
  function clippingEnd() {
    $this->restore();
  }

  /**
   * scale
   * @param float $s_x scaling factor for width as percent
   * @param float $s_y scaling factor for height as percent
   * @param float $x Origin abscisse
   * @param float $y Origin ordinate
   */
  function scale($s_x, $s_y, $x, $y) {
    $y = $this->currentPageSize["height"] - $y;

    $tm = array(
      $s_x,        0,
      0,           $s_y,
      $x*(1-$s_x), $y*(1-$s_y)
    );

    $this->transform($tm);
  }

  /**
   * translate
   * @param float $t_x movement to the right
   * @param float $t_y movement to the bottom
   */
  function translate($t_x, $t_y) {
    $tm = array(
      1,    0,
      0,    1,
      $t_x, -$t_y
    );

    $this->transform($tm);
  }

  /**
   * rotate
   * @param float $angle angle in degrees for counter-clockwise rotation
   * @param float $x Origin abscisse
   * @param float $y Origin ordinate
   */
  function rotate($angle, $x, $y) {
    $y = $this->currentPageSize["height"] - $y;

    $a = deg2rad($angle);
    $cos_a = cos($a);
    $sin_a = sin($a);

    $tm = array(
      $cos_a,                     -$sin_a,
      $sin_a,                     $cos_a,
      $x - $sin_a*$y - $cos_a*$x, $y - $cos_a*$y + $sin_a*$x, 
    );

    $this->transform($tm);
  }

  /**
   * skew
   * @param float $angle_x
   * @param float $angle_y
   * @param float $x Origin abscisse
   * @param float $y Origin ordinate
   */
  function skew($angle_x, $angle_y, $x, $y) {
    $y = $this->currentPageSize["height"] - $y;

    $tan_x = tan(deg2rad($angle_x));
    $tan_y = tan(deg2rad($angle_y));

    $tm = array(
      1,         -$tan_y,
      -$tan_x,   1,
      $tan_x*$y, $tan_y*$x, 
    );

    $this->transform($tm);
  }

  /**
   * apply graphic transformations
   * @param array $tm transformation matrix
   */
  function transform($tm) {
    $this->addContent(vsprintf("\n %.3F %.3F %.3F %.3F %.3F %.3F cm", $tm));
  }

  /**
   * add a new page to the document
   * this also makes the new page the current active object
   */
  function newPage($insert = 0, $id = 0, $pos = 'after') {
    // if there is a state saved, then go up the stack closing them
    // then on the new page, re-open them with the right setings

    if ($this->nStateStack) {
      for ($i = $this->nStateStack; $i >= 1; $i--) {
        $this->restoreState($i);
      }
    }

    $this->numObj++;

    if ($insert) {
      // the id from the ezPdf class is the id of the contents of the page, not the page object itself
      // query that object to find the parent
      $rid = $this->objects[$id]['onPage'];
      $opt = array('rid' => $rid, 'pos' => $pos);
      $this->o_page($this->numObj, 'new', $opt);
    } else {
      $this->o_page($this->numObj, 'new');
    }

    // if there is a stack saved, then put that onto the page
    if ($this->nStateStack) {
      for ($i = 1; $i <= $this->nStateStack; $i++) {
        $this->saveState($i);
      }
    }

    // and if there has been a stroke or fill Color set, then transfer them
    if (isset($this->currentColor)) {
      $this->setColor($this->currentColor, true);
    }

    if (isset($this->currentStrokeColor)) {
      $this->setStrokeColor($this->currentStrokeColor, true);
    }

    // if there is a line style set, then put this in too
    if (mb_strlen($this->currentLineStyle, '8bit')) {
      $this->addContent("\n$this->currentLineStyle");
    }

    // the call to the o_page object set currentContents to the present page, so this can be returned as the page id
    return $this->currentContents;
  }

  /**
   * output the pdf code, streaming it to the browser
   * the relevant headers are set so that hopefully the browser will recognise it
   */
  function stream($options = '') {
    // setting the options allows the adjustment of the headers
    // values at the moment are:
    // 'Content-Disposition' => 'filename'  - sets the filename, though not too sure how well this will
    //        work as in my trial the browser seems to use the filename of the php file with .pdf on the end
    // 'Accept-Ranges' => 1 or 0 - if this is not set to 1, then this header is not included, off by default
    //    this header seems to have caused some problems despite tha fact that it is supposed to solve
    //    them, so I am leaving it off by default.
    // 'compress' = > 1 or 0 - apply content stream compression, this is on (1) by default
    // 'Attachment' => 1 or 0 - if 1, force the browser to open a download dialog
    if (!is_array($options)) {
      $options = array();
    }

    if ( headers_sent()) {
      die("Unable to stream pdf: headers already sent");
    }

    $debug = empty($options['compression']);
    $tmp = ltrim($this->output($debug));

    header("Cache-Control: private");
    header("Content-type: application/pdf");

    //FIXME: I don't know that this is sufficient for determining content length (i.e. what about transport compression?)
    header("Content-Length: " . mb_strlen($tmp, '8bit'));
    $fileName = (isset($options['Content-Disposition']) ?  $options['Content-Disposition'] :  'file.pdf');

    if ( !isset($options["Attachment"]))
      $options["Attachment"] = true;

    $attachment = $options["Attachment"] ? "attachment" : "inline";

    header("Content-Disposition: $attachment; filename=\"$fileName\"");

    if (isset($options['Accept-Ranges']) && $options['Accept-Ranges'] == 1) {
      //FIXME: Is this the correct value ... spec says 1#range-unit
      header("Accept-Ranges: " . mb_strlen($tmp, '8bit'));
    }

    echo $tmp;
    flush();
  }

  /**
   * return the height in units of the current font in the given size
   */
  function getFontHeight($size) {
    if (!$this->numFonts) {
      $this->selectFont($this->defaultFont);
    }

    $font = $this->fonts[$this->currentFont];

    // for the current font, and the given size, what is the height of the font in user units
    if ( isset($font['Ascender']) && isset($font['Descender']) ) {
      $h = $font['Ascender']-$font['Descender'];
    }
    else {
      $h = $font['FontBBox'][3]-$font['FontBBox'][1];
    }

    // have to adjust by a font offset for Windows fonts.  unfortunately it looks like
    // the bounding box calculations are wrong and I don't know why.
    if (isset($font['FontHeightOffset'])) {
      // For CourierNew from Windows this needs to be -646 to match the
      // Adobe native Courier font.
      //
      // For FreeMono from GNU this needs to be -337 to match the
      // Courier font.
      //
      // Both have been added manually to the .afm and .ufm files.
      $h += (int)$font['FontHeightOffset'];
    }

    return $size*$h/1000;
  }

  function getFontXHeight($size) {
    if (!$this->numFonts) {
      $this->selectFont($this->defaultFont);
    }

    $font = $this->fonts[$this->currentFont];

    // for the current font, and the given size, what is the height of the font in user units
    if ( isset($font['XHeight']) ) {
      $xh = $font['Ascender']-$font['Descender'];
    }
    else {
      $xh = $this->getFontHeight($size) / 2;
    }

    return $size*$xh/1000;
  }

  /**
   * return the font descender, this will normally return a negative number
   * if you add this number to the baseline, you get the level of the bottom of the font
   * it is in the pdf user units
   */
  function getFontDescender($size) {
    // note that this will most likely return a negative value
    if (!$this->numFonts) {
      $this->selectFont($this->defaultFont);
    }

    //$h = $this->fonts[$this->currentFont]['FontBBox'][1];
    $h = $this->fonts[$this->currentFont]['Descender'];

    return $size*$h/1000;
  }

  /**
   * filter the text, this is applied to all text just before being inserted into the pdf document
   * it escapes the various things that need to be escaped, and so on
   *
   * @access private
   */
  function filterText($text, $bom = true, $convert_encoding = true) {
    if (!$this->numFonts) {
      $this->selectFont($this->defaultFont);
    }

    if ($convert_encoding) {
      $cf = $this->currentFont;
      if (isset($this->fonts[$cf]) && $this->fonts[$cf]['isUnicode']) {
        //$text = html_entity_decode($text, ENT_QUOTES, 'UTF-8');
        $text = $this->utf8toUtf16BE($text, $bom);
      } else {
        //$text = html_entity_decode($text, ENT_QUOTES);
        $text = mb_convert_encoding($text, self::$targetEncoding, 'UTF-8');
      }
    }

    // the chr(13) substitution fixes a bug seen in TCPDF (bug #1421290)
    return strtr($text, array(')' => '\\)', '(' => '\\(', '\\' => '\\\\', chr(13) => '\r'));
  }

  /**
   * return array containing codepoints (UTF-8 character values) for the
   * string passed in.
   *
   * based on the excellent TCPDF code by Nicola Asuni and the
   * RFC for UTF-8 at http://www.faqs.org/rfcs/rfc3629.html
   *
   * @access private
   * @author Orion Richardson
   * @since January 5, 2008
   * @param string $text UTF-8 string to process
   * @return array UTF-8 codepoints array for the string
   */
  function utf8toCodePointsArray(&$text) {
    $length = mb_strlen($text, '8bit'); // http://www.php.net/manual/en/function.mb-strlen.php#77040
    $unicode = array(); // array containing unicode values
    $bytes = array(); // array containing single character byte sequences
    $numbytes = 1; // number of octetc needed to represent the UTF-8 character

    for ($i = 0; $i < $length; $i++) {
      $c = ord($text[$i]); // get one string character at time
      if (count($bytes) === 0) { // get starting octect
        if ($c <= 0x7F) {
          $unicode[] = $c; // use the character "as is" because is ASCII
          $numbytes = 1;
        } elseif (($c >> 0x05) === 0x06) { // 2 bytes character (0x06 = 110 BIN)
          $bytes[] = ($c - 0xC0) << 0x06;
          $numbytes = 2;
        } elseif (($c >> 0x04) === 0x0E) { // 3 bytes character (0x0E = 1110 BIN)
          $bytes[] = ($c - 0xE0) << 0x0C;
          $numbytes = 3;
        } elseif (($c >> 0x03) === 0x1E) { // 4 bytes character (0x1E = 11110 BIN)
          $bytes[] = ($c - 0xF0) << 0x12;
          $numbytes = 4;
        } else {
          // use replacement character for other invalid sequences
          $unicode[] = 0xFFFD;
          $bytes = array();
          $numbytes = 1;
        }
      } elseif (($c >> 0x06) === 0x02) { // bytes 2, 3 and 4 must start with 0x02 = 10 BIN
        $bytes[] = $c - 0x80;
        if (count($bytes) === $numbytes) {
          // compose UTF-8 bytes to a single unicode value
          $c = $bytes[0];
          for ($j = 1; $j < $numbytes; $j++) {
            $c += ($bytes[$j] << (($numbytes - $j - 1) * 0x06));
          }
          if ((($c >= 0xD800) AND ($c <= 0xDFFF)) OR ($c >= 0x10FFFF)) {
            // The definition of UTF-8 prohibits encoding character numbers between
            // U+D800 and U+DFFF, which are reserved for use with the UTF-16
            // encoding form (as surrogate pairs) and do not directly represent
            // characters.
            $unicode[] = 0xFFFD; // use replacement character
          } else {
            $unicode[] = $c; // add char to array
          }
          // reset data for next char
          $bytes = array();
          $numbytes = 1;
        }
      } else {
        // use replacement character for other invalid sequences
        $unicode[] = 0xFFFD;
        $bytes = array();
        $numbytes = 1;
      }
    }
    return $unicode;
  }

  /**
   * convert UTF-8 to UTF-16 with an additional byte order marker
   * at the front if required.
   *
   * based on the excellent TCPDF code by Nicola Asuni and the
   * RFC for UTF-8 at http://www.faqs.org/rfcs/rfc3629.html
   *
   * @access private
   * @author Orion Richardson
   * @since January 5, 2008
   * @param string $text UTF-8 string to process
   * @param boolean $bom whether to add the byte order marker
   * @return string UTF-16 result string
   */
  function utf8toUtf16BE(&$text, $bom = true) {
    $cf = $this->currentFont;
    if (!$this->fonts[$cf]['isUnicode']) return $text;
    $out = $bom ? "\xFE\xFF" : '';

    $unicode = $this->utf8toCodePointsArray($text);
    foreach ($unicode as $c) {
      if ($c === 0xFFFD) {
        $out .= "\xFF\xFD"; // replacement character
      } elseif ($c < 0x10000) {
        $out .= chr($c >> 0x08) . chr($c & 0xFF);
       } else {
        $c -= 0x10000;
        $w1 = 0xD800 | ($c >> 0x10);
        $w2 = 0xDC00 | ($c & 0x3FF);
        $out .= chr($w1 >> 0x08) . chr($w1 & 0xFF) . chr($w2 >> 0x08) . chr($w2 & 0xFF);
      }
    }
    return $out;
  }

  /**
   * given a start position and information about how text is to be laid out, calculate where
   * on the page the text will end
   */
  private function getTextPosition($x, $y, $angle, $size, $wa, $text) {
    // given this information return an array containing x and y for the end position as elements 0 and 1
    $w = $this->getTextWidth($size, $text);

    // need to adjust for the number of spaces in this text
    $words = explode(' ', $text);
    $nspaces = count($words) -1;
    $w+= $wa*$nspaces;
    $a = deg2rad((float)$angle);

    return array(cos($a) *$w+$x, -sin($a) *$w+$y);
  }

  /**
   * Callback method used by smallCaps
   * 
   * @param array $matches
   * @return string
   */
  function toUpper($matches) {
    return mb_strtoupper($matches[0]);
  }

  function concatMatches($matches) {
    $str = "";
    foreach ($matches as $match){
      $str .= $match[0];
    }
    return $str;
  }

  /**
   * add text to the document, at a specified location, size and angle on the page
   */
  function registerText($font, $text) {
    if ( !$this->isUnicode || in_array(mb_strtolower(basename($font)), self::$coreFonts) ) {
      return;
    }

    if ( !isset($this->stringSubsets[$font]) ) {
      $this->stringSubsets[$font] = array();
    }

    $this->stringSubsets[$font] = array_unique(array_merge($this->stringSubsets[$font], $this->utf8toCodePointsArray($text)));
  }

  /**
   * add text to the document, at a specified location, size and angle on the page
   */
  function addText($x, $y, $size, $text, $angle = 0, $wordSpaceAdjust = 0, $charSpaceAdjust = 0, $smallCaps = false) {
    if (!$this->numFonts) {
      $this->selectFont($this->defaultFont);
    }

    $text = str_replace(array("\r", "\n"), "", $text);

    if ( $smallCaps ) {
      preg_match_all("/(\P{Ll}+)/u", $text, $matches, PREG_SET_ORDER);
      $lower = $this->concatMatches($matches);
      d($lower);

      preg_match_all("/(\p{Ll}+)/u", $text, $matches, PREG_SET_ORDER);
      $other = $this->concatMatches($matches);
      d($other);

      //$text = preg_replace_callback("/\p{Ll}/u", array($this, "toUpper"), $text);
    }

    // if there are any open callbacks, then they should be called, to show the start of the line
    if ($this->nCallback > 0) {
      for ($i = $this->nCallback; $i > 0; $i--) {
        // call each function
        $info = array(
          'x' => $x,
          'y' => $y,
          'angle' => $angle,
          'status' => 'sol',
          'p'         => $this->callback[$i]['p'],
          'nCallback' => $this->callback[$i]['nCallback'],
          'height'    => $this->callback[$i]['height'],
          'descender' => $this->callback[$i]['descender']
        );

        $func = $this->callback[$i]['f'];
        $this->$func($info);
      }
    }

    if ($angle == 0) {
      $this->addContent(sprintf("\nBT %.3F %.3F Td", $x, $y));
    } else {
      $a = deg2rad((float)$angle);
      $this->addContent(sprintf("\nBT %.3F %.3F %.3F %.3F %.3F %.3F Tm", cos($a), -sin($a), sin($a), cos($a), $x, $y));
    }

    if ($wordSpaceAdjust != 0 || $wordSpaceAdjust != $this->wordSpaceAdjust) {
      $this->wordSpaceAdjust = $wordSpaceAdjust;
      $this->addContent(sprintf(" %.3F Tw", $wordSpaceAdjust));
    }

    if ($charSpaceAdjust != 0 || $charSpaceAdjust != $this->charSpaceAdjust) {
      $this->charSpaceAdjust = $charSpaceAdjust;
      $this->addContent(sprintf(" %.3F Tc", $charSpaceAdjust));
    }

    $len = mb_strlen($text);
    $start = 0;

    if ($start < $len) {
      $part = $text; // OAR - Don't need this anymore, given that $start always equals zero.  substr($text, $start);
      $place_text = $this->filterText($part, false);
      // modify unicode text so that extra word spacing is manually implemented (bug #)
      $cf = $this->currentFont;
      if ($this->fonts[$cf]['isUnicode'] && $wordSpaceAdjust != 0) {
        $space_scale = 1000 / $size;
        //$place_text = str_replace(' ', ') ( ) '.($this->getTextWidth($size, chr(32), $wordSpaceAdjust)*-75).' (', $place_text);
        $place_text = str_replace(' ', ' ) '.(-round($space_scale*$wordSpaceAdjust)).' (', $place_text);
      }
      $this->addContent(" /F$this->currentFontNum ".sprintf('%.1F Tf ', $size));
      $this->addContent(" [($place_text)] TJ");
    }

    $this->addContent(' ET');

    // if there are any open callbacks, then they should be called, to show the end of the line
    if ($this->nCallback > 0) {
      for ($i = $this->nCallback; $i > 0; $i--) {
        // call each function
        $tmp = $this->getTextPosition($x, $y, $angle, $size, $wordSpaceAdjust, $text);
        $info = array(
          'x' => $tmp[0],
          'y' => $tmp[1],
          'angle' => $angle,
          'status' => 'eol',
          'p'         => $this->callback[$i]['p'],
          'nCallback' => $this->callback[$i]['nCallback'],
          'height'    => $this->callback[$i]['height'],
          'descender' => $this->callback[$i]['descender']
        );
        $func = $this->callback[$i]['f'];
        $this->$func($info);
      }
    }
  }

  /**
   * calculate how wide a given text string will be on a page, at a given size.
   * this can be called externally, but is alse used by the other class functions
   */
  function getTextWidth($size, $text, $word_spacing = 0, $char_spacing = 0) {
    static $ord_cache = array();

    // this function should not change any of the settings, though it will need to
    // track any directives which change during calculation, so copy them at the start
    // and put them back at the end.
    $store_currentTextState = $this->currentTextState;

    if (!$this->numFonts) {
      $this->selectFont($this->defaultFont);
    }

    $text = str_replace(array("\r", "\n"), "", $text);

    // converts a number or a float to a string so it can get the width
    $text = "$text";

    // hmm, this is where it all starts to get tricky - use the font information to
    // calculate the width of each character, add them up and convert to user units
    $w = 0;
    $cf = $this->currentFont;
    $current_font = $this->fonts[$cf];
    $space_scale = 1000 / $size;
    $n_spaces = 0;

    if ( $current_font['isUnicode']) {
      // for Unicode, use the code points array to calculate width rather
      // than just the string itself
      $unicode = $this->utf8toCodePointsArray($text);

      foreach ($unicode as $char) {
        // check if we have to replace character
        if ( isset($current_font['differences'][$char])) {
          $char = $current_font['differences'][$char];
        }

        if ( isset($current_font['C'][$char]) ) {
          $char_width = $current_font['C'][$char];

          // add the character width
          $w += $char_width;

          // add additional padding for space
          if ( isset($current_font['codeToName'][$char]) && $current_font['codeToName'][$char] === 'space' ) {  // Space
            $w += $word_spacing * $space_scale;
            $n_spaces++;
          }
        }
      }

      // add additionnal char spacing
      if ( $char_spacing != 0 ) {
        $w += $char_spacing * $space_scale * (count($unicode) + $n_spaces);
      }

    } else {
      // If CPDF is in Unicode mode but the current font does not support Unicode we need to convert the character set to Windows-1252
      if ( $this->isUnicode ) { 
        $text = mb_convert_encoding($text, 'Windows-1252', 'UTF-8');
      }

      $len = mb_strlen($text, 'Windows-1252');

      for ($i = 0; $i < $len; $i++) {
        $c = $text[$i];
        $char = isset($ord_cache[$c]) ? $ord_cache[$c] : ($ord_cache[$c] = ord($c));

        // check if we have to replace character
        if ( isset($current_font['differences'][$char])) {
          $char = $current_font['differences'][$char];
        }

        if ( isset($current_font['C'][$char]) ) {
          $char_width = $current_font['C'][$char];

          // add the character width
          $w += $char_width;

          // add additional padding for space
          if ( isset($current_font['codeToName'][$char]) && $current_font['codeToName'][$char] === 'space' ) {  // Space
            $w += $word_spacing * $space_scale;
            $n_spaces++;
          }
        }
      }

      // add additionnal char spacing
      if ( $char_spacing != 0 )  {
        $w += $char_spacing * $space_scale * ($len + $n_spaces);
      }
    }

    $this->currentTextState = $store_currentTextState;
    $this->setCurrentFont();

    return $w*$size/1000;
  }

  /**
   * this will be called at a new page to return the state to what it was on the
   * end of the previous page, before the stack was closed down
   * This is to get around not being able to have open 'q' across pages
   *
   */
  function saveState($pageEnd = 0) {
    if ($pageEnd) {
      // this will be called at a new page to return the state to what it was on the
      // end of the previous page, before the stack was closed down
      // This is to get around not being able to have open 'q' across pages
      $opt = $this->stateStack[$pageEnd];
      // ok to use this as stack starts numbering at 1
      $this->setColor($opt['col'], true);
      $this->setStrokeColor($opt['str'], true);
      $this->addContent("\n".$opt['lin']);
      //    $this->currentLineStyle = $opt['lin'];
    } else {
      $this->nStateStack++;
      $this->stateStack[$this->nStateStack] = array(
        'col' => $this->currentColor,
        'str' => $this->currentStrokeColor,
        'lin' => $this->currentLineStyle
      );
    }

    $this->save();
  }

  /**
   * restore a previously saved state
   */
  function restoreState($pageEnd = 0) {
    if (!$pageEnd) {
      $n = $this->nStateStack;
      $this->currentColor =       $this->stateStack[$n]['col'];
      $this->currentStrokeColor = $this->stateStack[$n]['str'];
      $this->addContent("\n".$this->stateStack[$n]['lin']);
      $this->currentLineStyle =    $this->stateStack[$n]['lin'];
      $this->stateStack[$n] = null;
      unset($this->stateStack[$n]);
      $this->nStateStack--;
    }

    $this->restore();
  }

  /**
   * make a loose object, the output will go into this object, until it is closed, then will revert to
   * the current one.
   * this object will not appear until it is included within a page.
   * the function will return the object number
   */
  function openObject() {
    $this->nStack++;
    $this->stack[$this->nStack] = array('c' => $this->currentContents, 'p' => $this->currentPage);
    // add a new object of the content type, to hold the data flow
    $this->numObj++;
    $this->o_contents($this->numObj, 'new');
    $this->currentContents = $this->numObj;
    $this->looseObjects[$this->numObj] = 1;

    return $this->numObj;
  }

  /**
   * open an existing object for editing
   */
  function reopenObject($id) {
    $this->nStack++;
    $this->stack[$this->nStack] = array('c' => $this->currentContents, 'p' => $this->currentPage);
    $this->currentContents = $id;

    // also if this object is the primary contents for a page, then set the current page to its parent
    if (isset($this->objects[$id]['onPage'])) {
      $this->currentPage = $this->objects[$id]['onPage'];
    }
  }

  /**
   * close an object
   */
  function closeObject() {
    // close the object, as long as there was one open in the first place, which will be indicated by
    // an objectId on the stack.
    if ($this->nStack > 0) {
      $this->currentContents = $this->stack[$this->nStack]['c'];
      $this->currentPage = $this->stack[$this->nStack]['p'];
      $this->nStack--;
      // easier to probably not worry about removing the old entries, they will be overwritten
      // if there are new ones.
    }
  }

  /**
   * stop an object from appearing on pages from this point on
   */
  function stopObject($id) {
    // if an object has been appearing on pages up to now, then stop it, this page will
    // be the last one that could contian it.
    if (isset($this->addLooseObjects[$id])) {
      $this->addLooseObjects[$id] = '';
    }
  }

  /**
   * after an object has been created, it wil only show if it has been added, using this function.
   */
  function addObject($id, $options = 'add') {
    // add the specified object to the page
    if (isset($this->looseObjects[$id]) && $this->currentContents != $id) {
      // then it is a valid object, and it is not being added to itself
      switch ($options) {
      case 'all':
        // then this object is to be added to this page (done in the next block) and
        // all future new pages.
        $this->addLooseObjects[$id] = 'all';

      case 'add':
        if (isset($this->objects[$this->currentContents]['onPage'])) {
          // then the destination contents is the primary for the page
          // (though this object is actually added to that page)
          $this->o_page($this->objects[$this->currentContents]['onPage'], 'content', $id);
        }
        break;

      case 'even':
        $this->addLooseObjects[$id] = 'even';
        $pageObjectId = $this->objects[$this->currentContents]['onPage'];
        if ($this->objects[$pageObjectId]['info']['pageNum']%2 == 0) {
          $this->addObject($id);
          // hacky huh :)
        }
        break;

      case 'odd':
        $this->addLooseObjects[$id] = 'odd';
        $pageObjectId = $this->objects[$this->currentContents]['onPage'];
        if ($this->objects[$pageObjectId]['info']['pageNum']%2 == 1) {
          $this->addObject($id);
          // hacky huh :)
        }
        break;

      case 'next':
        $this->addLooseObjects[$id] = 'all';
        break;

      case 'nexteven':
        $this->addLooseObjects[$id] = 'even';
        break;

      case 'nextodd':
        $this->addLooseObjects[$id] = 'odd';
        break;
      }
    }
  }

  /**
   * return a storable representation of a specific object
   */
  function serializeObject($id) {
    if ( array_key_exists($id, $this->objects)) {
      return serialize($this->objects[$id]);
    }
  }

  /**
   * restore an object from its stored representation.  returns its new object id.
   */
  function restoreSerializedObject($obj) {
    $obj_id = $this->openObject();
    $this->objects[$obj_id] = unserialize($obj);
    $this->closeObject();
    return $obj_id;
  }

  /**
   * add content to the documents info object
   */
  function addInfo($label, $value = 0) {
    // this will only work if the label is one of the valid ones.
    // modify this so that arrays can be passed as well.
    // if $label is an array then assume that it is key => value pairs
    // else assume that they are both scalar, anything else will probably error
    if (is_array($label)) {
      foreach ($label as $l => $v) {
        $this->o_info($this->infoObject, $l, $v);
      }
    } else {
      $this->o_info($this->infoObject, $label, $value);
    }
  }

  /**
   * set the viewer preferences of the document, it is up to the browser to obey these.
   */
  function setPreferences($label, $value = 0) {
    // this will only work if the label is one of the valid ones.
    if (is_array($label)) {
      foreach ($label as $l => $v) {
        $this->o_catalog($this->catalogId, 'viewerPreferences', array($l => $v));
      }
    } else {
      $this->o_catalog($this->catalogId, 'viewerPreferences', array($label => $value));
    }
  }

  /**
   * extract an integer from a position in a byte stream
   */
  private function getBytes(&$data, $pos, $num) {
    // return the integer represented by $num bytes from $pos within $data
    $ret = 0;
    for ($i = 0; $i < $num; $i++) {
      $ret *= 256;
      $ret += ord($data[$pos+$i]);
    }

    return $ret;
  }

  /**
   * Check if image already added to pdf image directory.
   * If yes, need not to create again (pass empty data)
   */
  function image_iscached($imgname) {
    return isset($this->imagelist[$imgname]);
  }

  /**
   * add a PNG image into the document, from a GD object
   * this should work with remote files
   *
   * @param string   $file    The PNG file
   * @param float    $x       X position
   * @param float    $y       Y position
   * @param float    $w       Width
   * @param float    $h       Height
   * @param resource $img     A GD resource
   * @param bool     $is_mask true if the image is a mask
   * @param bool     $mask    true if the image is masked
   */
  function addImagePng($file, $x, $y, $w = 0.0, $h = 0.0, &$img, $is_mask = false, $mask = null) {
    //if already cached, need not to read again
    if ( isset($this->imagelist[$file]) ) {
      $data = null;
    }
    else {
      // Example for transparency handling on new image. Retain for current image
      // $tIndex = imagecolortransparent($img);
      // if ($tIndex > 0) {
      //   $tColor    = imagecolorsforindex($img, $tIndex);
      //   $new_tIndex    = imagecolorallocate($new_img, $tColor['red'], $tColor['green'], $tColor['blue']);
      //   imagefill($new_img, 0, 0, $new_tIndex);
      //   imagecolortransparent($new_img, $new_tIndex);
      // }
      // blending mode (literal/blending) on drawing into current image. not relevant when not saved or not drawn
      //imagealphablending($img, true);

      //default, but explicitely set to ensure pdf compatibility
      imagesavealpha($img, false/*!$is_mask && !$mask*/);

      $error = 0;
      //DEBUG_IMG_TEMP
      //debugpng
      if (DEBUGPNG) print '[addImagePng '.$file.']';

      ob_start();
      @imagepng($img);
      $data = ob_get_clean();

      if ($data == '') {
        $error = 1;
        $errormsg = 'trouble writing file from GD';
        //DEBUG_IMG_TEMP
        //debugpng
        if (DEBUGPNG) print 'trouble writing file from GD';
      }

      if ($error) {
        $this->addMessage('PNG error - ('.$file.') '.$errormsg);
        return;
      }
    }  //End isset($this->imagelist[$file]) (png Duplicate removal)

    $this->addPngFromBuf($file, $x, $y, $w, $h, $data, $is_mask, $mask);
  }

  protected function addImagePngAlpha($file, $x, $y, $w, $h, $byte) {
    // generate images
    $img = imagecreatefrompng($file);

    if ($img === false) {
      return;
    }

    // FIXME The pixel transformation doesn't work well with 8bit PNGs
    $eight_bit = ($byte & 4) !== 4;

    $wpx = imagesx($img);
    $hpx = imagesy($img);

    imagesavealpha($img, false);

    // create temp alpha file
    $tempfile_alpha = tempnam($this->tmp, "cpdf_img_");
    @unlink($tempfile_alpha);
    $tempfile_alpha = "$tempfile_alpha.png";

    // create temp plain file
    $tempfile_plain = tempnam($this->tmp, "cpdf_img_");
    @unlink($tempfile_plain);
    $tempfile_plain = "$tempfile_plain.png";

    $imgalpha = imagecreate($wpx, $hpx);
    imagesavealpha($imgalpha, false);

    // generate gray scale palette (0 -> 255)
    for ($c = 0; $c < 256; ++$c) {
      imagecolorallocate($imgalpha, $c, $c, $c);
    }

    // Use PECL gmagick + Graphics Magic to process transparent PNG images
    if (extension_loaded("gmagick")) {
      $gmagick = new Gmagick($file);
      $gmagick->setimageformat('png');

      // Get opacity channel (negative of alpha channel)
      $alpha_channel_neg = clone $gmagick;
      $alpha_channel_neg->separateimagechannel(Gmagick::CHANNEL_OPACITY);

      // Negate opacity channel
      $alpha_channel = new Gmagick();
      $alpha_channel->newimage($wpx, $hpx, "#FFFFFF", "png");
      $alpha_channel->compositeimage($alpha_channel_neg, Gmagick::COMPOSITE_DIFFERENCE, 0, 0);
      $alpha_channel->separateimagechannel(Gmagick::CHANNEL_RED);
      $alpha_channel->writeimage($tempfile_alpha);

      // Cast to 8bit+palette
      $imgalpha_ = imagecreatefrompng($tempfile_alpha);
      imagecopy($imgalpha, $imgalpha_, 0, 0, 0, 0, $wpx, $hpx);
      imagedestroy($imgalpha_);
      imagepng($imgalpha, $tempfile_alpha);

      // Make opaque image
      $color_channels = new Gmagick();
      $color_channels->newimage($wpx, $hpx, "#FFFFFF", "png");
      $color_channels->compositeimage($gmagick, Gmagick::COMPOSITE_COPYRED, 0, 0);
      $color_channels->compositeimage($gmagick, Gmagick::COMPOSITE_COPYGREEN, 0, 0);
      $color_channels->compositeimage($gmagick, Gmagick::COMPOSITE_COPYBLUE, 0, 0);
      $color_channels->writeimage($tempfile_plain);

      $imgplain = imagecreatefrompng($tempfile_plain);
    }

    // Use PECL imagick + ImageMagic to process transparent PNG images
    elseif (extension_loaded("imagick")) {
      $imagick = new Imagick($file);
      $imagick->setFormat('png');

      // Get opacity channel (negative of alpha channel)
      $alpha_channel = clone $imagick;
      $alpha_channel->separateImageChannel(Imagick::CHANNEL_ALPHA);
      $alpha_channel->negateImage(true);
      $alpha_channel->writeImage($tempfile_alpha);

      // Cast to 8bit+palette
      $imgalpha_ = imagecreatefrompng($tempfile_alpha);
      imagecopy($imgalpha, $imgalpha_, 0, 0, 0, 0, $wpx, $hpx);
      imagedestroy($imgalpha_);
      imagepng($imgalpha, $tempfile_alpha);

      // Make opaque image
      $color_channels = new Imagick();
      $color_channels->newImage($wpx, $hpx, "#FFFFFF", "png");
      $color_channels->compositeImage($imagick, Imagick::COMPOSITE_COPYRED, 0, 0);
      $color_channels->compositeImage($imagick, Imagick::COMPOSITE_COPYGREEN, 0, 0);
      $color_channels->compositeImage($imagick, Imagick::COMPOSITE_COPYBLUE, 0, 0);
      $color_channels->writeImage($tempfile_plain);

      $imgplain = imagecreatefrompng($tempfile_plain);
    }
    else {
      // allocated colors cache
      $allocated_colors = array();

      // extract alpha channel
      for ($xpx = 0; $xpx < $wpx; ++$xpx) {
        for ($ypx = 0; $ypx < $hpx; ++$ypx) {
          $color = imagecolorat($img, $xpx, $ypx);
          $col = imagecolorsforindex($img, $color);
          $alpha = $col['alpha'];

          if ($eight_bit) {
            // with gamma correction
            $gammacorr = 2.2;
            $pixel = pow((((127 - $alpha) * 255 / 127) / 255), $gammacorr) * 255;
          }

          else {
            // without gamma correction
            $pixel = (127 - $alpha) * 2;

            $key = $col['red'].$col['green'].$col['blue'];

            if (!isset($allocated_colors[$key])) {
              $pixel_img = imagecolorallocate($img, $col['red'], $col['green'], $col['blue']);
              $allocated_colors[$key] = $pixel_img;
            }
            else {
              $pixel_img = $allocated_colors[$key]; 
            }

            imagesetpixel($img, $xpx, $ypx, $pixel_img);
          }

          imagesetpixel($imgalpha, $xpx, $ypx, $pixel);
        }
      }

      // extract image without alpha channel
      $imgplain = imagecreatetruecolor($wpx, $hpx);
      imagecopy($imgplain, $img, 0, 0, 0, 0, $wpx, $hpx);
      imagedestroy($img);

      imagepng($imgalpha, $tempfile_alpha);
      imagepng($imgplain, $tempfile_plain);
    }

    // embed mask image
    $this->addImagePng($tempfile_alpha, $x, $y, $w, $h, $imgalpha, true);
    imagedestroy($imgalpha);

    // embed image, masked with previously embedded mask
    $this->addImagePng($tempfile_plain, $x, $y, $w, $h, $imgplain, false, true);
    imagedestroy($imgplain);

    // remove temp files
    unlink($tempfile_alpha);
    unlink($tempfile_plain);
  }

  /**
   * add a PNG image into the document, from a file
   * this should work with remote files
   */
  function addPngFromFile($file, $x, $y, $w = 0, $h = 0) {
    //if already cached, need not to read again
    if ( isset($this->imagelist[$file]) ) {
      $img = null;
    } 

    else {
      $info = file_get_contents ($file, false, null, 24, 5);
      $meta = unpack("CbitDepth/CcolorType/CcompressionMethod/CfilterMethod/CinterlaceMethod", $info);
      $bit_depth = $meta["bitDepth"];
      $color_type = $meta["colorType"];

      // http://www.w3.org/TR/PNG/#11IHDR
      // 3 => indexed
      // 4 => greyscale with alpha
      // 6 => fullcolor with alpha
      $is_alpha = in_array($color_type, array(4, 6)) || ($color_type == 3 && $bit_depth != 4);

      if ($is_alpha) { // exclude grayscale alpha
        return $this->addImagePngAlpha($file, $x, $y, $w, $h, $color_type);
      }

      //png files typically contain an alpha channel.
      //pdf file format or class.pdf does not support alpha blending.
      //on alpha blended images, more transparent areas have a color near black.
      //This appears in the result on not storing the alpha channel.
      //Correct would be the box background image or its parent when transparent.
      //But this would make the image dependent on the background.
      //Therefore create an image with white background and copy in
      //A more natural background than black is white.
      //Therefore create an empty image with white background and merge the
      //image in with alpha blending.
      $imgtmp = @imagecreatefrompng($file);
      if (!$imgtmp) {
        return;
      }
      $sx = imagesx($imgtmp);
      $sy = imagesy($imgtmp);
      $img = imagecreatetruecolor($sx,$sy);
      imagealphablending($img, true);

      // @todo is it still needed ??
      $ti = imagecolortransparent($imgtmp);
      if ($ti >= 0) {
        $tc = imagecolorsforindex($imgtmp,$ti);
        $ti = imagecolorallocate($img,$tc['red'],$tc['green'],$tc['blue']);
        imagefill($img,0,0,$ti);
        imagecolortransparent($img, $ti);
      } else {
        imagefill($img,1,1,imagecolorallocate($img,255,255,255));
      }

      imagecopy($img,$imgtmp,0,0,0,0,$sx,$sy);
      imagedestroy($imgtmp);
    }
    $this->addImagePng($file, $x, $y, $w, $h, $img);

    if ( $img ) {
      imagedestroy($img);
    }
  }

  /**
   * add a PNG image into the document, from a memory buffer of the file
   */
  function addPngFromBuf($file, $x, $y, $w = 0.0, $h = 0.0, &$data, $is_mask = false, $mask = null) {
    if ( isset($this->imagelist[$file]) ) {
      $data = null;
      $info['width'] = $this->imagelist[$file]['w'];
      $info['height'] = $this->imagelist[$file]['h'];
      $label = $this->imagelist[$file]['label'];
    }

    else {
      if ($data == null) {
        $this->addMessage('addPngFromBuf error - data not present!');
        return;
      }

      $error = 0;

      if (!$error) {
        $header = chr(137) .chr(80) .chr(78) .chr(71) .chr(13) .chr(10) .chr(26) .chr(10);

        if (mb_substr($data, 0, 8, '8bit') != $header) {
          $error = 1;

          if (DEBUGPNG) print '[addPngFromFile this file does not have a valid header '.$file.']';

          $errormsg = 'this file does not have a valid header';
        }
      }

      if (!$error) {
        // set pointer
        $p = 8;
        $len = mb_strlen($data, '8bit');

        // cycle through the file, identifying chunks
        $haveHeader = 0;
        $info = array();
        $idata = '';
        $pdata = '';

        while ($p < $len) {
          $chunkLen = $this->getBytes($data, $p, 4);
          $chunkType = mb_substr($data, $p+4, 4, '8bit');

          switch ($chunkType) {
          case 'IHDR':
            // this is where all the file information comes from
            $info['width'] = $this->getBytes($data, $p+8, 4);
            $info['height'] = $this->getBytes($data, $p+12, 4);
            $info['bitDepth'] = ord($data[$p+16]);
            $info['colorType'] = ord($data[$p+17]);
            $info['compressionMethod'] = ord($data[$p+18]);
            $info['filterMethod'] = ord($data[$p+19]);
            $info['interlaceMethod'] = ord($data[$p+20]);

            //print_r($info);
            $haveHeader = 1;
            if ($info['compressionMethod'] != 0) {
              $error = 1;

              //debugpng
              if (DEBUGPNG) print '[addPngFromFile unsupported compression method '.$file.']';

              $errormsg = 'unsupported compression method';
            }

            if ($info['filterMethod'] != 0) {
              $error = 1;

              //debugpng
              if (DEBUGPNG) print '[addPngFromFile unsupported filter method '.$file.']';

              $errormsg = 'unsupported filter method';
            }
            break;

          case 'PLTE':
            $pdata.= mb_substr($data, $p+8, $chunkLen, '8bit');
            break;

          case 'IDAT':
            $idata.= mb_substr($data, $p+8, $chunkLen, '8bit');
            break;

          case 'tRNS':
            //this chunk can only occur once and it must occur after the PLTE chunk and before IDAT chunk
            //print "tRNS found, color type = ".$info['colorType']."\n";
            $transparency = array();

            switch ($info['colorType']) {
              // indexed color, rbg
              case 3:
                /* corresponding to entries in the plte chunk
                 Alpha for palette index 0: 1 byte
                 Alpha for palette index 1: 1 byte
                 ...etc...
                */
                // there will be one entry for each palette entry. up until the last non-opaque entry.
                // set up an array, stretching over all palette entries which will be o (opaque) or 1 (transparent)
                $transparency['type'] = 'indexed';
                $trans = 0;

                for ($i = $chunkLen; $i >= 0; $i--) {
                  if (ord($data[$p+8+$i]) == 0) {
                    $trans = $i;
                  }
                }

                $transparency['data'] = $trans;
              break;

              // grayscale
              case 0:
                /* corresponding to entries in the plte chunk
                 Gray: 2 bytes, range 0 .. (2^bitdepth)-1
                */
                //            $transparency['grayscale'] = $this->PRVT_getBytes($data,$p+8,2); // g = grayscale
                $transparency['type'] = 'indexed';
                $transparency['data'] = ord($data[$p+8+1]);
              break;

              // truecolor
              case 2:      
                /* corresponding to entries in the plte chunk
                 Red: 2 bytes, range 0 .. (2^bitdepth)-1
                 Green: 2 bytes, range 0 .. (2^bitdepth)-1
                 Blue: 2 bytes, range 0 .. (2^bitdepth)-1
                */
                $transparency['r'] = $this->getBytes($data, $p+8, 2);
                // r from truecolor
                $transparency['g'] = $this->getBytes($data, $p+10, 2);
                // g from truecolor
                $transparency['b'] = $this->getBytes($data, $p+12, 2);
                // b from truecolor

                $transparency['type'] = 'color-key';
              break;

              //unsupported transparency type
              default:
                if (DEBUGPNG) print '[addPngFromFile unsupported transparency type '.$file.']';
                break;
            }

            // KS End new code
            break;

          default:
            break;
          }

          $p += $chunkLen+12;
        }

        if (!$haveHeader) {
          $error = 1;

          //debugpng
          if (DEBUGPNG) print '[addPngFromFile information header is missing '.$file.']';

          $errormsg = 'information header is missing';
        }

        if (isset($info['interlaceMethod']) && $info['interlaceMethod']) {
          $error = 1;

          //debugpng
          if (DEBUGPNG) print '[addPngFromFile no support for interlaced images in pdf '.$file.']';

          $errormsg = 'There appears to be no support for interlaced images in pdf.';
        }
      }

      if (!$error && $info['bitDepth'] > 8) {
        $error = 1;

        //debugpng
        if (DEBUGPNG) print '[addPngFromFile bit depth of 8 or less is supported '.$file.']';

        $errormsg = 'only bit depth of 8 or less is supported';
      }
  
      if (!$error) {
        switch ($info['colorType']) {
        case 3:
          $color = 'DeviceRGB';
          $ncolor = 1;
          break;

        case 2:
          $color = 'DeviceRGB';
          $ncolor = 3;
          break;

        case 0:
          $color = 'DeviceGray';
          $ncolor = 1;
          break;

        default: 
          $error = 1;

          //debugpng
          if (DEBUGPNG) print '[addPngFromFile alpha channel not supported: '.$info['colorType'].' '.$file.']';

          $errormsg = 'transparancey alpha channel not supported, transparency only supported for palette images.';
        }
      }

      if ($error) {
        $this->addMessage('PNG error - ('.$file.') '.$errormsg);
        return;
      }

      //print_r($info);
      // so this image is ok... add it in.
      $this->numImages++;
      $im = $this->numImages;
      $label = "I$im";
      $this->numObj++;

      //  $this->o_image($this->numObj,'new',array('label' => $label,'data' => $idata,'iw' => $w,'ih' => $h,'type' => 'png','ic' => $info['width']));
      $options = array(
        'label' => $label,
        'data' => $idata,
        'bitsPerComponent' => $info['bitDepth'],
        'pdata' => $pdata,
        'iw' => $info['width'],
        'ih' => $info['height'],
        'type' => 'png',
        'color' => $color,
        'ncolor' => $ncolor,
        'masked' => $mask,
        'isMask' => $is_mask
      );

      if (isset($transparency)) {
        $options['transparency'] = $transparency;
      }

      $this->o_image($this->numObj, 'new', $options);
      $this->imagelist[$file] = array('label' =>$label, 'w' => $info['width'], 'h' => $info['height']);
    }

    if ($is_mask) {
      return;
    }

    if ($w <= 0 && $h <= 0) {
      $w = $info['width'];
      $h = $info['height'];
    }

    if ($w <= 0) {
      $w = $h/$info['height']*$info['width'];
    }

    if ($h <= 0) {
      $h = $w*$info['height']/$info['width'];
    }

    $this->addContent(sprintf("\nq\n%.3F 0 0 %.3F %.3F %.3F cm /%s Do\nQ", $w, $h, $x, $y, $label));
  }

  /**
   * add a JPEG image into the document, from a file
   */
  function addJpegFromFile($img, $x, $y, $w = 0, $h = 0) {
    // attempt to add a jpeg image straight from a file, using no GD commands
    // note that this function is unable to operate on a remote file.

    if (!file_exists($img)) {
      return;
    }

    if ( $this->image_iscached($img) ) {
      $data = null;
      $imageWidth  = $this->imagelist[$img]['w'];
      $imageHeight = $this->imagelist[$img]['h'];
      $channels    = $this->imagelist[$img]['c'];
    } 
    else {
      $tmp = getimagesize($img);
      $imageWidth  = $tmp[0];
      $imageHeight = $tmp[1];

      if ( isset($tmp['channels']) ) {
        $channels = $tmp['channels'];
      } else {
        $channels = 3;
      }

      $data = file_get_contents($img);
    }

    if ($w <= 0 && $h <= 0) {
      $w = $imageWidth;
    }

    if ($w == 0) {
      $w = $h/$imageHeight*$imageWidth;
    }

    if ($h == 0) {
      $h = $w*$imageHeight/$imageWidth;
    }

    $this->addJpegImage_common($data, $x, $y, $w, $h, $imageWidth, $imageHeight, $channels, $img);
  }

  /**
   * common code used by the two JPEG adding functions
   */
  private function addJpegImage_common(&$data, $x, $y, $w = 0, $h = 0, $imageWidth, $imageHeight, $channels = 3, $imgname) {
    if ( $this->image_iscached($imgname) ) {
      $label = $this->imagelist[$imgname]['label'];
      //debugpng
      //if (DEBUGPNG) print '[addJpegImage_common Duplicate '.$imgname.']';

    } else {
      if ($data == null) {
        $this->addMessage('addJpegImage_common error - ('.$imgname.') data not present!');
        return;
      }

      // note that this function is not to be called externally
      // it is just the common code between the GD and the file options
      $this->numImages++;
      $im = $this->numImages;
      $label = "I$im";
      $this->numObj++;

      $this->o_image($this->numObj, 'new', array(
        'label' => $label, 
        'data' => &$data, 
        'iw' => $imageWidth, 
        'ih' => $imageHeight, 
        'channels' => $channels
      ));

      $this->imagelist[$imgname] = array('label' =>$label, 'w' => $imageWidth, 'h' => $imageHeight, 'c'=> $channels);
    }

    $this->addContent(sprintf("\nq\n%.3F 0 0 %.3F %.3F %.3F cm /%s Do\nQ ", $w, $h, $x, $y, $label));
  }

  /**
   * specify where the document should open when it first starts
   */
  function openHere($style, $a = 0, $b = 0, $c = 0) {
    // this function will open the document at a specified page, in a specified style
    // the values for style, and the required paramters are:
    // 'XYZ'  left, top, zoom
    // 'Fit'
    // 'FitH' top
    // 'FitV' left
    // 'FitR' left,bottom,right
    // 'FitB'
    // 'FitBH' top
    // 'FitBV' left
    $this->numObj++;
    $this->o_destination($this->numObj, 'new', array('page' => $this->currentPage, 'type' => $style, 'p1' => $a, 'p2' => $b, 'p3' => $c));
    $id = $this->catalogId;
    $this->o_catalog($id, 'openHere', $this->numObj);
  }

  /**
   * Add JavaScript code to the PDF document
   * 
   * @param string $code
   * @return void
   */
  function addJavascript($code) {
    $this->javascript .= $code;
  }

  /**
   * create a labelled destination within the document
   */
  function addDestination($label, $style, $a = 0, $b = 0, $c = 0) {
    // associates the given label with the destination, it is done this way so that a destination can be specified after
    // it has been linked to
    // styles are the same as the 'openHere' function
    $this->numObj++;
    $this->o_destination($this->numObj, 'new', array('page' => $this->currentPage, 'type' => $style, 'p1' => $a, 'p2' => $b, 'p3' => $c));
    $id = $this->numObj;

    // store the label->idf relationship, note that this means that labels can be used only once
    $this->destinations["$label"] = $id;
  }

  /**
   * define font families, this is used to initialize the font families for the default fonts
   * and for the user to add new ones for their fonts. The default bahavious can be overridden should
   * that be desired.
   */
  function setFontFamily($family, $options = '') {
    if (!is_array($options)) {
      if ($family === 'init') {
        // set the known family groups
        // these font families will be used to enable bold and italic markers to be included
        // within text streams. html forms will be used... <b></b> <i></i>
        $this->fontFamilies['Helvetica.afm'] =
          array(
            'b'  => 'Helvetica-Bold.afm',
            'i'  => 'Helvetica-Oblique.afm',
            'bi' => 'Helvetica-BoldOblique.afm',
            'ib' => 'Helvetica-BoldOblique.afm'
          );

        $this->fontFamilies['Courier.afm'] =
          array(
            'b'  => 'Courier-Bold.afm',
            'i'  => 'Courier-Oblique.afm',
            'bi' => 'Courier-BoldOblique.afm',
            'ib' => 'Courier-BoldOblique.afm'
          );

        $this->fontFamilies['Times-Roman.afm'] =
          array(
            'b'  => 'Times-Bold.afm',
            'i'  => 'Times-Italic.afm',
            'bi' => 'Times-BoldItalic.afm',
            'ib' => 'Times-BoldItalic.afm'
          );
      }
    } else {

      // the user is trying to set a font family
      // note that this can also be used to set the base ones to something else
      if (mb_strlen($family)) {
        $this->fontFamilies[$family] = $options;
      }
    }
  }

  /**
   * used to add messages for use in debugging
   */
  function addMessage($message) {
    $this->messages.=  $message."\n";
  }

  /**
   * a few functions which should allow the document to be treated transactionally.
   */
  function transaction($action) {
    switch ($action) {
    case 'start':
      // store all the data away into the checkpoint variable
      $data = get_object_vars($this);
      $this->checkpoint = $data;
      unset($data);
      break;

    case 'commit':
      if (is_array($this->checkpoint) && isset($this->checkpoint['checkpoint'])) {
        $tmp = $this->checkpoint['checkpoint'];
        $this->checkpoint = $tmp;
        unset($tmp);
      } else {
        $this->checkpoint = '';
      }
      break;

    case 'rewind':
      // do not destroy the current checkpoint, but move us back to the state then, so that we can try again
      if (is_array($this->checkpoint)) {
        // can only abort if were inside a checkpoint
        $tmp = $this->checkpoint;

        foreach ($tmp as $k => $v) {
          if ($k !== 'checkpoint') {
            $this->$k = $v;
          }
        }
        unset($tmp);
      }
      break;

    case 'abort':
      if (is_array($this->checkpoint)) {
        // can only abort if were inside a checkpoint
        $tmp = $this->checkpoint;
        foreach ($tmp as $k => $v) {
          $this->$k = $v;
        }
        unset($tmp);
      }
      break;
    }
  }
}<|MERGE_RESOLUTION|>--- conflicted
+++ resolved
@@ -85,15 +85,15 @@
   private $numStates = 0;
 
   /**
-   * @var array Current color for fill operations, defaults to inactive value,
+   * @var array Current colour for fill operations, defaults to inactive value, 
    * all three components should be between 0 and 1 inclusive when active
    */
-  public $currentColor = null;
-
-  /**
-   * @var array Current Color for stroke operations (lines etc.)
-   */
-  public $currentStrokeColor = null;
+  public $currentColour = null;
+
+  /**
+   * @var array Current colour for stroke operations (lines etc.)
+   */
+  public $currentStrokeColour = null;
 
   /**
    * @var string Current style that lines are drawn in
@@ -111,7 +111,7 @@
   public $currentFillTransparency = array("mode" => "Normal", "opacity" => 1.0);
 
   /**
-   * @var array An array which is used to save the state of the document, mainly the Colors and styles
+   * @var array An array which is used to save the state of the document, mainly the colours and styles
    * it is used to temporarily change to another state, the change back to what it was before
    */
   public $stateStack = array();
@@ -2560,60 +2560,42 @@
   }
 
   /**
-   * sets the Color for fill operations
+   * sets the colour for fill operations
    */
   function setColor($color, $force = false) {
     $new_color = array($color[0], $color[1], $color[2], isset($color[3]) ? $color[3] : null);
 
-<<<<<<< HEAD
-    if (!$force && $this->currentColor == $new_color) {
-=======
     if (!$force && $this->currentColour == $new_color) {
->>>>>>> ae38e4bb
       return;
     }
 
     if (isset($new_color[3])) {
-      $this->currentColor = $new_color;
-      $this->addContent(vsprintf("\n%.3F %.3F %.3F %.3F k", $this->currentColor));
+      $this->currentColour = $new_color;
+      $this->addContent(vsprintf("\n%.3F %.3F %.3F %.3F k", $this->currentColour));
     }
 
     else if (isset($new_color[2])) {
-<<<<<<< HEAD
-      $this->currentColor = $new_color;
-      $this->addContent(vsprintf("\n%.3F %.3F %.3F rg", $this->currentColor));
-=======
       $this->currentColour = $new_color;
       $this->addContent(vsprintf("\n%.3F %.3F %.3F rg", $this->currentColour));
->>>>>>> ae38e4bb
-    }
-  }
-
-  /**
-   * sets the Color for stroke operations
+    }
+  }
+
+  /**
+   * sets the colour for stroke operations
    */
   function setStrokeColor($color, $force = false) {
     $new_color = array($color[0], $color[1], $color[2], isset($color[3]) ? $color[3] : null);
 
-<<<<<<< HEAD
-    if (!$force && $this->currentStrokeColor == $new_color) return;
-=======
     if (!$force && $this->currentStrokeColour == $new_color) return;
->>>>>>> ae38e4bb
 
     if (isset($new_color[3])) {
-      $this->currentStrokeColor = $new_color;
-      $this->addContent(vsprintf("\n%.3F %.3F %.3F %.3F K", $this->currentStrokeColor));
+      $this->currentStrokeColour = $new_color;
+      $this->addContent(vsprintf("\n%.3F %.3F %.3F %.3F K", $this->currentStrokeColour));
     }
 
     else if (isset($new_color[2])) {
-<<<<<<< HEAD
-      $this->currentStrokeColor = $new_color;
-      $this->addContent(vsprintf("\n%.3F %.3F %.3F RG", $this->currentStrokeColor));
-=======
       $this->currentStrokeColour = $new_color;
       $this->addContent(vsprintf("\n%.3F %.3F %.3F RG", $this->currentStrokeColour));
->>>>>>> ae38e4bb
     }
   }
 
@@ -2896,9 +2878,9 @@
    * save the current graphic state
    */
   function save() {
-    // we must reset the Color cache or it will keep bad Colors after clipping
-    $this->currentColor = null;
-    $this->currentStrokeColor = null;
+    // we must reset the colour cache or it will keep bad colours after clipping
+    $this->currentColour = null;
+    $this->currentStrokeColour = null;
     $this->addContent("\nq");
   }
 
@@ -3080,13 +3062,13 @@
       }
     }
 
-    // and if there has been a stroke or fill Color set, then transfer them
-    if (isset($this->currentColor)) {
-      $this->setColor($this->currentColor, true);
-    }
-
-    if (isset($this->currentStrokeColor)) {
-      $this->setStrokeColor($this->currentStrokeColor, true);
+    // and if there has been a stroke or fill colour set, then transfer them
+    if (isset($this->currentColour)) {
+      $this->setColor($this->currentColour, true);
+    }
+
+    if (isset($this->currentStrokeColour)) {
+      $this->setStrokeColor($this->currentStrokeColour, true);
     }
 
     // if there is a line style set, then put this in too
@@ -3618,8 +3600,8 @@
     } else {
       $this->nStateStack++;
       $this->stateStack[$this->nStateStack] = array(
-        'col' => $this->currentColor,
-        'str' => $this->currentStrokeColor,
+        'col' => $this->currentColour,
+        'str' => $this->currentStrokeColour,
         'lin' => $this->currentLineStyle
       );
     }
@@ -3633,8 +3615,8 @@
   function restoreState($pageEnd = 0) {
     if (!$pageEnd) {
       $n = $this->nStateStack;
-      $this->currentColor =       $this->stateStack[$n]['col'];
-      $this->currentStrokeColor = $this->stateStack[$n]['str'];
+      $this->currentColour =       $this->stateStack[$n]['col'];
+      $this->currentStrokeColour = $this->stateStack[$n]['str'];
       $this->addContent("\n".$this->stateStack[$n]['lin']);
       $this->currentLineStyle =    $this->stateStack[$n]['lin'];
       $this->stateStack[$n] = null;
